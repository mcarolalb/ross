"""ROSS plotting module.

This module returns graphs for each type of analyses in rotor_assembly.py.
"""

import copy
import inspect
from abc import ABC
from collections.abc import Iterable
from pathlib import Path
from warnings import warn

import numpy as np
import pandas as pd
import toml
from plotly import graph_objects as go
from plotly.subplots import make_subplots
from scipy import linalg as la

from ross.plotly_theme import tableau_colors
from ross.units import Q_, check_units
from ross.utils import intersection

__all__ = [
    "Orbit",
    "Shape",
    "CriticalSpeedResults",
    "ModalResults",
    "CampbellResults",
    "FrequencyResponseResults",
    "ForcedResponseResults",
    "StaticResults",
    "SummaryResults",
    "ConvergenceResults",
    "TimeResponseResults",
    "UCSResults",
    "Level1Results",
]


class Results(ABC):
    """Results class.

    This class is a general abstract class to be implemented in other classes
    for post-processing results, in order to add saving and loading data options.
    """

    def save(self, file):
        """Save results in a .toml file.

        This function will save the simulation results to a .toml file.
        The file will have all the argument's names and values that are needed to
        reinstantiate the class.

        Parameters
        ----------
        file : str, pathlib.Path
            The name of the file the results will be saved in.

        Examples
        --------
        >>> # Example running a unbalance response
        >>> from tempfile import tempdir
        >>> from pathlib import Path
        >>> import ross as rs

        >>> # Running an example
        >>> rotor = rs.rotor_example()
        >>> speed = np.linspace(0, 1000, 101)
        >>> response = rotor.run_unbalance_response(node=3,
        ...                                         unbalance_magnitude=0.001,
        ...                                         unbalance_phase=0.0,
        ...                                         frequency=speed)

        >>> # create path for a temporary file
        >>> file = Path(tempdir) / 'unb_resp.toml'
        >>> response.save(file)
        """
        # get __init__ arguments
        signature = inspect.signature(self.__init__)
        args_list = list(signature.parameters)
        args = {arg: getattr(self, arg) for arg in args_list}
        try:
            data = toml.load(file)
        except FileNotFoundError:
            data = {}

        data[f"{self.__class__.__name__}"] = args

        try:
            del data["CampbellResults"]["modal_results"]
        except KeyError:
            pass

        with open(file, "w") as f:
            toml.dump(data, f, encoder=toml.TomlNumpyEncoder())

        if "rotor" in args.keys():
            aux_file = str(file)[:-5] + "_rotor" + str(file)[-5:]
            args["rotor"].save(aux_file)

    @classmethod
    def read_toml_data(cls, data):
        """Read and parse data stored in a .toml file.

        The data passed to this method needs to be according to the
        format saved in the .toml file by the .save() method.

        Parameters
        ----------
        data : dict
            Dictionary obtained from toml.load().

        Returns
        -------
        The result object.
        """
        return cls(**data)

    @classmethod
    def load(cls, file):
        """Load results from a .toml file.

        This function will load the simulation results from a .toml file.
        The file must have all the argument's names and values that are needed to
        reinstantiate the class.

        Parameters
        ----------
        file : str, pathlib.Path
            The name of the file the results will be loaded from.

        Examples
        --------
        >>> # Example running a stochastic unbalance response
        >>> from tempfile import tempdir
        >>> from pathlib import Path
        >>> import ross as rs
        >>> # Running an example
        >>> rotor = rs.rotor_example()
        >>> freq_range = np.linspace(0, 500, 31)
        >>> n = 3
        >>> m = 0.01
        >>> p = 0.0
        >>> results = rotor.run_unbalance_response(n, m, p, freq_range)
        >>> # create path for a temporary file
        >>> file = Path(tempdir) / 'unb_resp.toml'
        >>> results.save(file)
        >>> # Loading file
        >>> results2 = rs.ForcedResponseResults.load(file)
        >>> abs(results2.forced_resp).all() == abs(results.forced_resp).all()
        True
        """
        str_type = [np.dtype(f"<U4{i}") for i in range(10)]

        data = toml.load(file)
        data = list(data.values())[0]
        if cls == CampbellResults:
            data["modal_results"] = None
        for key, value in data.items():
            if key == "rotor":
                aux_file = str(file)[:-5] + "_rotor" + str(file)[-5:]
                from ross.rotor_assembly import Rotor

                data[key] = Rotor.load(aux_file)

            elif isinstance(value, Iterable):
                try:
                    data[key] = np.array(value)
                    if data[key].dtype in str_type:
                        data[key] = np.array(value).astype(np.complex128)
                except:
                    data[key] = value

        return cls.read_toml_data(data)


class Orbit(Results):
    r"""Class used to construct orbits for a node in a mode or deflected shape.

    The matrix H contains information about the whirl direction,
    the orbit minor and major axis and the orbit inclination.
    The matrix is calculated by :math:`H = T.T^T` where the
    matrix T is constructed using the eigenvector corresponding
    to the natural frequency of interest:

    .. math::

       \begin{eqnarray}
          \begin{bmatrix}
          u(t)\\
          v(t)
          \end{bmatrix}
          = \mathfrak{R}\Bigg(
          \begin{bmatrix}
          r_u e^{j\eta_u}\\
          r_v e^{j\eta_v}
          \end{bmatrix}\Bigg)
          e^{j\omega_i t}
          =
          \begin{bmatrix}
          r_u cos(\eta_u + \omega_i t)\\
          r_v cos(\eta_v + \omega_i t)
          \end{bmatrix}
          = {\bf T}
          \begin{bmatrix}
          cos(\omega_i t)\\
          sin(\omega_i t)
          \end{bmatrix}
       \end{eqnarray}

    Where :math:`r_u e^{j\eta_u}` e :math:`r_v e^{j\eta_v}` are the
    elements of the *i*\th eigenvector, corresponding to the node and
    natural frequency of interest (mode).

    .. math::

        {\bf T} =
        \begin{bmatrix}
        r_u cos(\eta_u) & -r_u sin(\eta_u)\\
        r_u cos(\eta_u) & -r_v sin(\eta_v)
        \end{bmatrix}


    Parameters
    ----------
    node : int
        Orbit node in the rotor.
    ru_e : complex
        Element in the vector corresponding to the x direction.
    rv_e : complex
        Element in the vector corresponding to the y direction.
    """

    def __init__(self, *, node, node_pos, ru_e, rv_e):
        self.node = node
        self.node_pos = node_pos
        self.ru_e = ru_e
        self.rv_e = rv_e

        # data for plotting
        num_points = 360
        c = np.linspace(0, 2 * np.pi, num_points)
        circle = np.exp(1j * c)

        self.x_circle = np.real(ru_e * circle)
        self.y_circle = np.real(rv_e * circle)
        angle = np.arctan2(self.y_circle, self.x_circle)
        angle[angle < 0] = angle[angle < 0] + 2 * np.pi
        self.angle = angle

        # find major axis index looking at the first half circle
        self.major_index = np.argmax(
            np.sqrt(self.x_circle[:180] ** 2 + self.y_circle[:180] ** 2)
        )
        self.major_x = self.x_circle[self.major_index]
        self.major_y = self.y_circle[self.major_index]
        self.major_angle = self.angle[self.major_index]
        self.minor_angle = self.major_angle + np.pi / 2

        # calculate T matrix
        ru = np.absolute(ru_e)
        rv = np.absolute(rv_e)

        nu = np.angle(ru_e)
        nv = np.angle(rv_e)
        self.nu = nu
        self.nv = nv
        # fmt: off
        T = np.array([[ru * np.cos(nu), -ru * np.sin(nu)],
                      [rv * np.cos(nv), -rv * np.sin(nv)]])
        # fmt: on
        H = T @ T.T

        lam = la.eig(H)[0]
        # lam is the eigenvalue -> sqrt(lam) is the minor/major axis.
        # kappa encodes the relation between the axis and the precession.
        minor = np.sqrt(lam.min())
        major = np.sqrt(lam.max())
        kappa = minor / major
        diff = nv - nu

        # we need to evaluate if 0 < nv - nu < pi.
        if diff < -np.pi:
            diff += 2 * np.pi
        elif diff > np.pi:
            diff -= 2 * np.pi

        # if nv = nu or nv = nu + pi then the response is a straight line.
        if diff == 0 or diff == np.pi:
            kappa = 0

        # if 0 < nv - nu < pi, then a backward rotating mode exists.
        elif 0 < diff < np.pi:
            kappa *= -1

        self.minor_axis = np.real(minor)
        self.major_axis = np.real(major)
        self.kappa = np.real(kappa)
        self.whirl = "Forward" if self.kappa > 0 else "Backward"
        self.color = (
            tableau_colors["blue"] if self.whirl == "Forward" else tableau_colors["red"]
        )

    @check_units
    def calculate_amplitude(self, angle):
        """Calculates the amplitude for a given angle of the orbit.

        Parameters
        ----------
        angle : float, str, pint.Quantity

        Returns
        -------
        amplitude, phase : tuple
            Tuple with (amplitude, phase) value.
            The amplitude units are the same as the ru_e and rv_e used to create the orbit.
        """
        # find closest angle index
        if angle == "major":
            return self.major_axis, self.major_angle
        elif angle == "minor":
            return self.minor_axis, self.minor_angle

        idx = (np.abs(self.angle - angle)).argmin()
        amplitude = np.sqrt(self.x_circle[idx] ** 2 + self.y_circle[idx] ** 2)
        phase = self.angle[0] + angle
        if phase > 2 * np.pi:
            phase -= 2 * np.pi

        return amplitude, phase

    def plot_orbit(self, fig=None):
        if fig is None:
            fig = go.Figure()

        xc = self.x_circle
        yc = self.y_circle

        fig.add_trace(
            go.Scatter(
                x=xc[:-10],
                y=yc[:-10],
                mode="lines",
                line=dict(color=self.color),
                name=f"node {self.node}<br>{self.whirl}",
                showlegend=False,
            )
        )

        fig.add_trace(
            go.Scatter(
                x=[xc[0]],
                y=[yc[0]],
                mode="markers",
                marker=dict(color=self.color),
                name="node {}".format(self.node),
                showlegend=False,
            )
        )

        return fig


class Shape(Results):
    """Class used to construct a mode or a deflected shape from a eigen or response vector.

    Parameters
    ----------
    vector : np.array
        Complex array with the eigenvector or response vector from a forced response analysis.
        Array shape should be equal to the number of degrees of freedom of
        the complete rotor (ndof * number_of_nodes).
    nodes : list
        List of nodes number.
    nodes_pos : list
        List of nodes positions.
    shaft_elements_length : list
        List with Rotor shaft elements lengths.
    normalize : bool, optional
        If True the vector is normalized.
        Default is False.
    """

    def __init__(
        self,
        vector,
        nodes,
        nodes_pos,
        shaft_elements_length,
        number_dof,
        normalize=False,
    ):
        self.vector = vector
        self.nodes = nodes
        self.nodes_pos = nodes_pos
        self.shaft_elements_length = shaft_elements_length
        self.normalize = normalize
        self.number_dof = number_dof
        evec = np.copy(vector)

        if self.normalize:
            modex = evec[0 :: self.number_dof]
            modey = evec[1 :: self.number_dof]
            xmax, ixmax = max(abs(modex)), np.argmax(abs(modex))
            ymax, iymax = max(abs(modey)), np.argmax(abs(modey))

            if ymax > xmax:
                evec /= modey[iymax]
            else:
                evec /= modex[ixmax]

        self._evec = evec
        self.orbits = None
        self.whirl = None
        self.color = None
        self.xn = None
        self.yn = None
        self.zn = None
        self.major_axis = None
        self._classify()
        self._calculate()

    def _classify(self):
        self.mode_type = "Lateral"

        if self.number_dof == 6:
            size = len(self.vector)

            axial_dofs = np.arange(2, size, self.number_dof)
            torsional_dofs = np.arange(5, size, self.number_dof)

            nonzero_dofs = np.nonzero(np.abs(self.vector).round(6))[0]

            if np.isin(nonzero_dofs, axial_dofs).all():
                self.mode_type = "Axial"
            elif np.isin(nonzero_dofs, torsional_dofs).all():
                self.mode_type = "Torsional"

    def _calculate_orbits(self):
        orbits = []
        whirl = []
        for node, node_pos in zip(self.nodes, self.nodes_pos):
            ru_e, rv_e = self._evec[self.number_dof * node : self.number_dof * node + 2]
            orbit = Orbit(node=node, node_pos=node_pos, ru_e=ru_e, rv_e=rv_e)
            orbits.append(orbit)
            whirl.append(orbit.whirl)

        self.orbits = orbits
        # check shape whirl
        if all(w == "Forward" for w in whirl):
            self.whirl = "Forward"
            self.color = tableau_colors["blue"]
        elif all(w == "Backward" for w in whirl):
            self.whirl = "Backward"
            self.color = tableau_colors["red"]
        else:
            self.whirl = "Mixed"
            self.color = tableau_colors["gray"]

    def _calculate(self):
        evec = self._evec
        nodes = self.nodes
        shaft_elements_length = self.shaft_elements_length
        nodes_pos = self.nodes_pos
        num_dof = self.number_dof

        # calculate each orbit
        self._calculate_orbits()

        # plot lines
        nn = 5  # number of points in each line between nodes
        zeta = np.linspace(0, 1, nn)
        onn = np.ones_like(zeta)

        zeta = zeta.reshape(nn, 1)
        onn = onn.reshape(nn, 1)

        xn = np.zeros(nn * (len(nodes) - 1))
        yn = np.zeros(nn * (len(nodes) - 1))
        xn_complex = np.zeros(nn * (len(nodes) - 1), dtype=np.complex128)
        yn_complex = np.zeros(nn * (len(nodes) - 1), dtype=np.complex128)
        zn = np.zeros(nn * (len(nodes) - 1))
        major = np.zeros(nn * (len(nodes) - 1))
        major_x = np.zeros(nn * (len(nodes) - 1))
        major_y = np.zeros(nn * (len(nodes) - 1))
        major_angle = np.zeros(nn * (len(nodes) - 1))

        N1 = onn - 3 * zeta**2 + 2 * zeta**3
        N2 = zeta - 2 * zeta**2 + zeta**3
        N3 = 3 * zeta**2 - 2 * zeta**3
        N4 = -(zeta**2) + zeta**3

        for Le, n in zip(shaft_elements_length, nodes):
            node_pos = nodes_pos[n]
            Nx = np.hstack((N1, Le * N2, N3, Le * N4))
            Ny = np.hstack((N1, -Le * N2, N3, -Le * N4))

            ind = num_dof * n
            xx = [
                ind + 0,
                ind + int(num_dof / 2) + 1,
                ind + num_dof + 0,
                ind + int(3 * num_dof / 2) + 1,
            ]
            yy = [
                ind + 1,
                ind + int(num_dof / 2) + 0,
                ind + num_dof + 1,
                ind + int(3 * num_dof / 2) + 0,
            ]

            pos0 = nn * n
            pos1 = nn * (n + 1)

            xn[pos0:pos1] = Nx @ evec[xx].real
            yn[pos0:pos1] = Ny @ evec[yy].real
            zn[pos0:pos1] = (node_pos * onn + Le * zeta).reshape(nn)

            # major axes calculation
            xn_complex[pos0:pos1] = Nx @ evec[xx]
            yn_complex[pos0:pos1] = Ny @ evec[yy]
            for i in range(pos0, pos1):
                orb = Orbit(node=0, node_pos=0, ru_e=xn_complex[i], rv_e=yn_complex[i])
                major[i] = orb.major_axis
                major_x[i] = orb.major_x
                major_y[i] = orb.major_y
                major_angle[i] = orb.major_angle

        self.xn = xn
        self.yn = yn
        self.zn = zn
        self.major_axis = major
        self.major_x = major_x
        self.major_y = major_y
        self.major_angle = major_angle

    def plot_orbit(self, nodes, fig=None):
        """Plot orbits.

        Parameters
        ----------
        nodes : list
            List with nodes for which the orbits will be plotted.
        fig : Plotly graph_objects.Figure()
            The figure object with the plot.

        Returns
        -------
        fig : Plotly graph_objects.Figure()
            The figure object with the plot.
        """
        # only perform calculation if necessary
        if fig is None:
            fig = go.Figure()

        selected_orbits = [orbit for orbit in self.orbits if orbit.node in nodes]

        for orbit in selected_orbits:
            fig = orbit.plot_orbit(fig=fig)

        return fig

    def plot_2d(
        self, orientation="major", length_units="m", phase_units="rad", fig=None
    ):
        """Rotor shape 2d plot.

        Parameters
        ----------
        orientation : str, optional
            Orientation can be 'major', 'x' or 'y'.
            Default is 'major' to display the major axis.
        length_units : str, optional
            length units.
            Default is 'm'.
        phase_units : str, optional
            Phase units.
            Default is "rad"
        fig : Plotly graph_objects.Figure()
            The figure object with the plot.

        Returns
        -------
        fig : Plotly graph_objects.Figure()
            The figure object with the plot.
        """
        xn = self.major_x.copy()
        yn = self.major_y.copy()
        zn = self.zn.copy()
        nodes_pos = Q_(self.nodes_pos, "m").to(length_units).m

        if fig is None:
            fig = go.Figure()

        if orientation == "major":
            values = self.major_axis.copy()
        elif orientation == "x":
            values = xn
        elif orientation == "y":
            values = yn
        else:
            raise ValueError(f"Invalid orientation {orientation}.")

        fig.add_trace(
            go.Scatter(
                x=Q_(zn, "m").to(length_units).m,
                y=values,
                mode="lines",
                line=dict(color=self.color),
                name=f"{orientation}",
                showlegend=False,
                customdata=Q_(self.major_angle, "rad").to(phase_units).m,
                hovertemplate=(
                    f"Displacement: %{{y:.2f}}<br>"
                    + f"Angle {phase_units}: %{{customdata:.2f}}"
                ),
            ),
        )

        # plot center line
        fig.add_trace(
            go.Scatter(
                x=nodes_pos,
                y=np.zeros(len(nodes_pos)),
                mode="lines",
                line=dict(color="black", dash="dashdot"),
                name="centerline",
                hoverinfo="none",
                showlegend=False,
            )
        )

        fig.update_xaxes(title_text=f"Rotor Length ({length_units})")

        return fig

    def plot_3d(
        self,
        mode=None,
        orientation="major",
        title=None,
        length_units="m",
        phase_units="rad",
        fig=None,
        **kwargs,
    ):
        if fig is None:
            fig = go.Figure()

        xn = self.xn.copy()
        yn = self.yn.copy()
        zn = self.zn.copy()

        # plot orbits
        first_orbit = True
        for orbit in self.orbits:
            zc_pos = (
                Q_(np.repeat(orbit.node_pos, len(orbit.x_circle)), "m")
                .to(length_units)
                .m
            )
            fig.add_trace(
                go.Scatter3d(
                    x=zc_pos[:-10],
                    y=orbit.x_circle[:-10],
                    z=orbit.y_circle[:-10],
                    mode="lines",
                    line=dict(color=orbit.color),
                    name="node {}".format(orbit.node),
                    showlegend=False,
                    hovertemplate=(
                        "Nodal Position: %{x:.2f}<br>"
                        + "X - Displacement: %{y:.2f}<br>"
                        + "Y - Displacement: %{z:.2f}"
                    ),
                )
            )
            # add orbit start
            fig.add_trace(
                go.Scatter3d(
                    x=[zc_pos[0]],
                    y=[orbit.x_circle[0]],
                    z=[orbit.y_circle[0]],
                    mode="markers",
                    marker=dict(color=orbit.color),
                    name="node {}".format(orbit.node),
                    showlegend=False,
                    hovertemplate=(
                        "Nodal Position: %{x:.2f}<br>"
                        + "X - Displacement: %{y:.2f}<br>"
                        + "Y - Displacement: %{z:.2f}"
                    ),
                )
            )
            # add orbit major axis marker
            fig.add_trace(
                go.Scatter3d(
                    x=[zc_pos[0]],
                    y=[orbit.major_x],
                    z=[orbit.major_y],
                    mode="markers",
                    marker=dict(color="black", symbol="cross", size=4, line_width=2),
                    name="Major axis",
                    showlegend=True if first_orbit else False,
                    legendgroup="major_axis",
                    customdata=np.array(
                        [
                            orbit.major_axis,
                            Q_(orbit.major_angle, "rad").to(phase_units).m,
                        ]
                    ).reshape(1, 2),
                    hovertemplate=(
                        "Nodal Position: %{x:.2f}<br>"
                        + "Major axis: %{customdata[0]:.2f}<br>"
                        + "Angle: %{customdata[1]:.2f}"
                    ),
                )
            )
            first_orbit = False

        # plot line connecting orbits starting points
        fig.add_trace(
            go.Scatter3d(
                x=Q_(zn, "m").to(length_units).m,
                y=xn,
                z=yn,
                mode="lines",
                line=dict(color="black", dash="dash"),
                name="mode shape",
                showlegend=False,
            )
        )

        # plot center line
        zn_cl0 = -(zn[-1] * 0.1)
        zn_cl1 = zn[-1] * 1.1
        zn_cl = np.linspace(zn_cl0, zn_cl1, 30)
        fig.add_trace(
            go.Scatter3d(
                x=Q_(zn_cl, "m").to(length_units).m,
                y=zn_cl * 0,
                z=zn_cl * 0,
                mode="lines",
                line=dict(color="black", dash="dashdot"),
                hoverinfo="none",
                showlegend=False,
            )
        )

        # plot major axis line
        fig.add_trace(
            go.Scatter3d(
                x=Q_(zn, "m").to(length_units).m,
                y=self.major_x,
                z=self.major_y,
                mode="lines",
                line=dict(color="black", dash="dashdot"),
                hoverinfo="none",
                legendgroup="major_axis",
                showlegend=False,
            )
        )

        fig.update_layout(
            legend=dict(itemsizing="constant"),
            scene=dict(
                aspectmode="manual",
                aspectratio=dict(x=2.5, y=1, z=1),
            ),
        )

        return fig


class CriticalSpeedResults(Results):
    """Class used to store results from run_critical_speed() method.

    Parameters
    ----------
    _wn : array
        Undamped critical speeds array.
    _wd : array
        Undamped critical speeds array.
    log_dec : array
        Logarithmic decrement for each critical speed.
    damping_ratio : array
        Damping ratio for each critical speed.
    whirl_direction : array
        Whirl direction for each critical speed. Can be forward, backward or mixed.
    """

    def __init__(self, _wn, _wd, log_dec, damping_ratio, whirl_direction):
        self._wn = _wn
        self._wd = _wd
        self.log_dec = log_dec
        self.damping_ratio = damping_ratio
        self.whirl_direction = whirl_direction

    def wn(self, frequency_units="rad/s"):
        """Convert units for undamped critical speeds.

        Parameters
        ----------
        frequency_units : str, optional
            Critical speeds units.
            Default is rad/s

        Returns
        -------
        wn : array
            Undamped critical speeds array.
        """
        return Q_(self.__dict__["_wn"], "rad/s").to(frequency_units).m

    def wd(self, frequency_units="rad/s"):
        """Convert units for damped critical speeds.

        Parameters
        ----------
        frequency_units : str, optional
            Critical speeds units.
            Default is rad/s

        Returns
        -------
        wd : array
            Undamped critical speeds array.
        """
        return Q_(self.__dict__["_wd"], "rad/s").to(frequency_units).m


class ModalResults(Results):
    """Class used to store results and provide plots for Modal Analysis.

    Two options for plottting are available: plot_mode3D (mode shape 3D view)
    and plot_mode2D (mode shape 2D view). The user chooses between them using
    the respective methods.

    Parameters
    ----------
    speed : float
        Rotor speed.
    evalues : array
        Eigenvalues array.
    evectors : array
        Eigenvectors array.
    wn : array
        Undamped natural frequencies array.
    wd : array
        Damped natural frequencies array.
    log_dec : array
        Logarithmic decrement for each mode.
    damping_ratio : array
        Damping ratio for each mode.
    ndof : int
        Number of degrees of freedom.
    nodes : list
        List of nodes number.
    nodes_pos : list
        List of nodes positions.
    shaft_elements_length : list
        List with Rotor shaft elements lengths.
    """

    def __init__(
        self,
        speed,
        evalues,
        evectors,
        wn,
        wd,
        damping_ratio,
        log_dec,
        ndof,
        nodes,
        nodes_pos,
        shaft_elements_length,
        number_dof,
    ):
        self.speed = speed
        self.evalues = evalues
        self.evectors = evectors
        self.wn = wn
        self.wd = wd
        self.damping_ratio = damping_ratio
        self.log_dec = log_dec
        self.ndof = ndof
        self.nodes = nodes
        self.nodes_pos = nodes_pos
        self.shaft_elements_length = shaft_elements_length
        self.number_dof = number_dof
        self.modes = self.evectors[: self.ndof]
        self.shapes = []
        kappa_modes = []
        for mode in range(len(self.wn)):
            self.shapes.append(
                Shape(
                    vector=self.modes[:, mode],
                    nodes=self.nodes,
                    nodes_pos=self.nodes_pos,
                    shaft_elements_length=self.shaft_elements_length,
                    normalize=True,
                    number_dof=self.number_dof,
                )
            )
            kappa_color = []
            kappa_mode = self.kappa_mode(mode)
            for kappa in kappa_mode:
                kappa_color.append("blue" if kappa > 0 else "red")
            kappa_modes.append(kappa_color)
        self.kappa_modes = kappa_modes

    @staticmethod
    def whirl(kappa_mode):
        """Evaluate the whirl of a mode.

        Parameters
        ----------
        kappa_mode : list
            A list with the value of kappa for each node related
            to the mode/natural frequency of interest.

        Returns
        -------
        whirldir : str
            A string indicating the direction of precession related to the
            kappa_mode.

        Example
        -------
        >>> kappa_mode = [-5.06e-13, -3.09e-13, -2.91e-13, 0.011, -4.03e-13, -2.72e-13, -2.72e-13]
        >>> ModalResults.whirl(kappa_mode)
        'Forward'
        """
        if all(kappa >= -1e-3 for kappa in kappa_mode):
            whirldir = "Forward"
        elif all(kappa <= 1e-3 for kappa in kappa_mode):
            whirldir = "Backward"
        else:
            whirldir = "Mixed"
        return whirldir

    @staticmethod
    @np.vectorize
    def whirl_to_cmap(whirl):
        """Map the whirl to a value.

        Parameters
        ----------
        whirl: string
            A string indicating the whirl direction related to the kappa_mode

        Returns
        -------
        An array with reference index for the whirl direction

        Example
        -------
        >>> whirl = 'Backward'
        >>> whirl_to_cmap(whirl)
        array(1.)
        """
        if whirl == "Forward":
            return 0.0
        elif whirl == "Backward":
            return 1.0
        elif whirl == "Mixed":
            return 0.5

    def kappa(self, node, w, wd=True):
        r"""Calculate kappa for a given node and natural frequency.

        frequency is the the index of the natural frequency of interest.
        The function calculates the orbit parameter :math:`\kappa`:

        .. math::

            \kappa = \pm \sqrt{\lambda_2 / \lambda_1}

        Where :math:`\sqrt{\lambda_1}` is the length of the semiminor axes
        and :math:`\sqrt{\lambda_2}` is the length of the semimajor axes.

        If :math:`\kappa = \pm 1`, the orbit is circular.

        If :math:`\kappa` is positive we have a forward rotating orbit
        and if it is negative we have a backward rotating orbit.

        Parameters
        ----------
        node: int
            Node for which kappa will be calculated.
        w: int
            Index corresponding to the natural frequency
            of interest.
        wd: bool
            If True, damping natural frequencies are used.

            Default is true.

        Returns
        -------
        kappa: dict
            A dictionary with values for the natural frequency,
            major axis, minor axis and kappa.
        """
        if wd:
            nat_freq = self.wd[w]
        else:
            nat_freq = self.wn[w]

        k = {
            "Frequency": nat_freq,
            "Minor axis": self.shapes[w].orbits[node].minor_axis,
            "Major axis": self.shapes[w].orbits[node].major_axis,
            "kappa": self.shapes[w].orbits[node].kappa,
        }

        return k

    def kappa_mode(self, w):
        r"""Evaluate kappa values.

        This function evaluates kappa given the index of the natural frequency
        of interest.
        Values of kappa are evaluated for each node of the
        corresponding frequency mode.

        Parameters
        ----------
        w: int
            Index corresponding to the natural frequency
            of interest.

        Returns
        -------
        kappa_mode: list
            A list with the value of kappa for each node related
            to the mode/natural frequency of interest.
        """
        kappa_mode = [orb.kappa for orb in self.shapes[w].orbits]
        return kappa_mode

    def whirl_direction(self):
        r"""Get the whirl direction for each frequency.

        Returns
        -------
        whirl_w : array
            An array of strings indicating the direction of precession related
            to the kappa_mode. Backward, Mixed or Forward depending on values
            of kappa_mode.
        """
        # whirl direction/values are methods because they are expensive.
        whirl_w = [self.whirl(self.kappa_mode(wd)) for wd in range(len(self.wd))]

        return np.array(whirl_w)

    def whirl_values(self):
        r"""Get the whirl value (0., 0.5, or 1.) for each frequency.

        Returns
        -------
        whirl_to_cmap
            0.0 - if the whirl is Forward
            0.5 - if the whirl is Mixed
            1.0 - if the whirl is Backward
        """
        return self.whirl_to_cmap(self.whirl_direction())

    def data_mode(
        self,
        mode=None,
        length_units="m",
        frequency_units="rad/s",
        damping_parameter="log_dec",
    ):
        """Return the mode shapes in DataFrame format.

        Parameters
        ----------
        mode : int
            The n'th vibration mode
        length_units : str, optional
            length units.
            Default is 'm'.
        damping_parameter : str, optional
            Define which value to show for damping. We can use "log_dec" or "damping_ratio".
            Default is "log_dec".

        Returns
        -------
        df : pd.DataFrame
            DataFrame storing mode shapes data arrays.
        """
        data = {}

        damping_name = "Log. Dec."
        damping_value = self.log_dec[mode]
        if damping_parameter == "damping_ratio":
            damping_name = "Damping ratio"
            damping_value = self.damping_ratio[mode]
        data["damping_name"] = damping_name
        data["damping_value"] = damping_value

        data["wd"] = Q_(self.wd[mode], "rad/s").to(frequency_units).m
        data["wn"] = Q_(self.wn[mode], "rad/s").to(frequency_units).m
        data["speed"] = Q_(self.speed, "rad/s").to(frequency_units).m

        data[mode] = {}
        for _key, _values in self.shapes[mode].__dict__.items():
            data[mode][_key] = _values

        df = pd.DataFrame(data)

        return df

    def plot_mode_3d(
        self,
        mode=None,
        frequency_type="wd",
        title=None,
        length_units="m",
        phase_units="rad",
        frequency_units="rad/s",
        damping_parameter="log_dec",
        fig=None,
        **kwargs,
    ):
        """Plot (3D view) the mode shapes.

        Parameters
        ----------
        mode : int
            The n'th vibration mode
            Default is None
        frequency_type : str, optional
            "wd" calculates de map for the damped natural frequencies.
            "wn" calculates de map for the undamped natural frequencies.
            Defaults is "wd".
        title : str, optional
            A brief title to the mode shape plot, it will be displayed above other
            relevant data in the plot area. It does not modify the figure layout from
            Plotly.
        length_units : str, optional
            length units.
            Default is 'm'.
        phase_units : str, optional
            Phase units.
            Default is "rad"
        frequency_units : str, optional
            Frequency units that will be used in the plot title.
            Default is rad/s.
        damping_parameter : str, optional
            Define which value to show for damping. We can use "log_dec" or "damping_ratio".
            Default is "log_dec".
        fig : Plotly graph_objects.Figure()
            The figure object with the plot.
        kwargs : optional
            Additional key word arguments can be passed to change the plot layout only
            (e.g. width=1000, height=800, ...).
            *See Plotly Python Figure Reference for more information.

        Returns
        -------
        fig : Plotly graph_objects.Figure()
            The figure object with the plot.
        """
        if fig is None:
            fig = go.Figure()

        df = self.data_mode(mode, length_units, frequency_units, damping_parameter)

        damping_name = df["damping_name"].values[0]
        damping_value = df["damping_value"].values[0]

        wd = df["wd"].values
        wn = df["wn"].values
        speed = df["speed"].values

        frequency = {
            "wd": f"ω<sub>d</sub> = {wd[0]:.2f}",
            "wn": f"ω<sub>n</sub> = {wn[0]:.2f}",
            "speed": f"Speed = {speed[0]:.2f}",
        }

        shape = self.shapes[mode]
        fig = shape.plot_3d(length_units=length_units, phase_units=phase_units, fig=fig)

        if title is None:
            title = ""

        fig.update_layout(
            scene=dict(
                xaxis=dict(
                    title=dict(text=f"Rotor Length ({length_units})"),
                    autorange="reversed",
                    nticks=5,
                ),
                yaxis=dict(
                    title=dict(text="Relative Displacement"), range=[-2, 2], nticks=5
                ),
                zaxis=dict(
                    title=dict(text="Relative Displacement"), range=[-2, 2], nticks=5
                ),
                aspectmode="manual",
                aspectratio=dict(x=2.5, y=1, z=1),
            ),
            title=dict(
                text=(
                    f"{title}<br>"
                    f"Mode {mode} | "
                    f"{frequency['speed']} {frequency_units} | "
                    f"whirl: {self.whirl_direction()[mode]} | "
                    f"{frequency[frequency_type]} {frequency_units} | "
                    f"{damping_name} = {damping_value:.2f}"
                ),
                x=0.5,
                xanchor="center",
            ),
            **kwargs,
        )

        return fig

    def plot_mode_2d(
        self,
        mode=None,
        fig=None,
        orientation="major",
        frequency_type="wd",
        title=None,
        length_units="m",
        frequency_units="rad/s",
        damping_parameter="log_dec",
        **kwargs,
    ):
        """Plot (2D view) the mode shapes.

        Parameters
        ----------
        mode : int
            The n'th vibration mode
        fig : Plotly graph_objects.Figure()
            The figure object with the plot.
        orientation : str, optional
            Orientation can be 'major', 'x' or 'y'.
            Default is 'major' to display the major axis.
        frequency_type : str, optional
            "wd" calculates the damped natural frequencies.
            "wn" calculates the undamped natural frequencies.
            Defaults is "wd".
        title : str, optional
            A brief title to the mode shape plot, it will be displayed above other
            relevant data in the plot area. It does not modify the figure layout from
            Plotly.
        length_units : str, optional
            length units.
            Default is 'm'.
        frequency_units : str, optional
            Frequency units that will be used in the plot title.
            Default is rad/s.
        damping_parameter : str, optional
            Define which value to show for damping. We can use "log_dec" or "damping_ratio".
            Default is "log_dec".
        kwargs : optional
            Additional key word arguments can be passed to change the plot layout only
            (e.g. width=1000, height=800, ...).
            *See Plotly Python Figure Reference for more information.

        Returns
        -------
        fig : Plotly graph_objects.Figure()
            The figure object with the plot.
        """

        df = self.data_mode(mode, length_units, frequency_units, damping_parameter)

        damping_name = df["damping_name"].values[0]
        damping_value = df["damping_value"].values[0]

        if fig is None:
            fig = go.Figure()

        wd = df["wd"].values
        wn = df["wn"].values
        speed = df["speed"].values

        frequency = {
            "wd": f"ω<sub>d</sub> = {wd[0]:.2f}",
            "wn": f"ω<sub>n</sub> = {wn[0]:.2f}",
            "speed": f"Speed = {speed[0]:.2f}",
        }

        shape = self.shapes[mode]
        fig = shape.plot_2d(fig=fig, orientation=orientation)

        if title is None:
            title = ""

        fig.update_xaxes(title_text=f"Rotor Length ({length_units})")
        fig.update_yaxes(title_text="Relative Displacement")
        fig.update_layout(
            title=dict(
                text=(
                    f"{title}<br>"
                    f"Mode {mode} | "
                    f"{frequency['speed']} {frequency_units} | "
                    f"whirl: {self.whirl_direction()[mode]} | "
                    f"{frequency[frequency_type]} {frequency_units} | "
                    f"{damping_name} = {damping_value:.2f}"
                ),
                x=0.5,
                xanchor="center",
            ),
            **kwargs,
        )

        return fig

    def plot_orbit(
        self,
        mode=None,
        nodes=None,
        fig=None,
        frequency_type="wd",
        title=None,
        frequency_units="rad/s",
        **kwargs,
    ):
        """Plot (2D view) the mode shapes.

        Parameters
        ----------
        mode : int
            The n'th vibration mode
            Default is None
        nodes : int, list(ints)
            Int or list of ints with the nodes selected to be plotted.
        fig : Plotly graph_objects.Figure()
            The figure object with the plot.
        frequency_type : str, optional
            "wd" calculates de map for the damped natural frequencies.
            "wn" calculates de map for the undamped natural frequencies.
            Defaults is "wd".
        title : str, optional
            A brief title to the mode shape plot, it will be displayed above other
            relevant data in the plot area. It does not modify the figure layout from
            Plotly.
        frequency_units : str, optional
            Frequency units that will be used in the plot title.
            Default is rad/s.
        kwargs : optional
            Additional key word arguments can be passed to change the plot layout only
            (e.g. width=1000, height=800, ...).
            *See Plotly Python Figure Reference for more information.

        Returns
        -------
        fig : Plotly graph_objects.Figure()
            The figure object with the plot.
        """
        if fig is None:
            fig = go.Figure()

        # case where an int is given
        if not isinstance(nodes, Iterable):
            nodes = [nodes]

        shape = self.shapes[mode]
        fig = shape.plot_orbit(nodes, fig=fig)

        fig.update_layout(
            autosize=False,
            width=500,
            height=500,
            xaxis_range=[-1, 1],
            yaxis_range=[-1, 1],
            title={
                "text": f"Mode {mode} - Nodes {nodes}",
                "x": 0.5,
                "xanchor": "center",
            },
        )

        return fig


class CampbellResults(Results):
    """Class used to store results and provide plots for Campbell Diagram.

    It's possible to visualize multiples harmonics in a single plot to check
    other speeds which also excite a specific natural frequency.

    Parameters
    ----------
    speed_range : array
        Array with the speed range in rad/s.
    wd : array
        Array with the damped natural frequencies
    log_dec : array
        Array with the Logarithmic decrement
    whirl_values : array
        Array with the whirl values (0, 0.5 or 1)
    modal_results : dict
        Dictionary with the modal results for each speed in the speed range.

    Returns
    -------
    fig : Plotly graph_objects.Figure()
        The figure object with the plot.
    """

    def __init__(
        self,
        speed_range,
        wd,
        log_dec,
        damping_ratio,
        whirl_values,
        modal_results,
        number_dof,
        run_modal,
    ):
        self.speed_range = speed_range
        self.wd = wd
        self.log_dec = log_dec
        self.damping_ratio = damping_ratio
        self.whirl_values = whirl_values
        self.modal_results = modal_results
        self.number_dof = number_dof
        self.run_modal = run_modal

    @check_units
    def plot(
        self,
        harmonics=[1],
        frequency_units="RPM",
        damping_parameter="log_dec",
        frequency_range=None,
        damping_range=None,
        fig=None,
        **kwargs,
    ):
        """Create Campbell Diagram figure using Plotly.

        Parameters
        ----------
        harmonics: list, optional
            List withe the harmonics to be plotted.
            The default is to plot 1x.
        frequency_units : str, optional
            Frequency units.
            Default is "RPM".
        damping_parameter : str, optional
            Define which value to show for damping. We can use "log_dec" or "damping_ratio".
            Default is "log_dec".
        frequency_range : tuple, pint.Quantity(tuple), optional
            Tuple with (min, max) values for the frequencies that will be plotted.
            Frequencies that are not within the range are filtered out and are not plotted.
            It is possible to use a pint Quantity (e.g. Q_((2000, 1000), "RPM")).
            Default is None (no filter).
        damping_range : tuple, optional
            Tuple with (min, max) values for the damping parameter that will be plotted.
            Damping values that are not within the range are filtered out and are not plotted.
            Default is None (no filter).
        fig : Plotly graph_objects.Figure()
            The figure object with the plot.
        kwargs : optional
            Additional key word arguments can be passed to change the plot layout only
            (e.g. width=1000, height=800, ...).
            *See Plotly Python Figure Reference for more information.

        Returns
        -------
        fig : Plotly graph_objects.Figure()
            The figure object with the plot.

        Examples
        --------
        >>> import ross as rs
        >>> import numpy as np
        >>> Q_ = rs.Q_
        >>> rotor = rs.rotor_example()
        >>> speed = np.linspace(0, 400, 101)
        >>> camp = rotor.run_campbell(speed)
        >>> fig = camp.plot(
        ...     harmonics=[1, 2],
        ...     damping_parameter="damping_ratio",
        ...     frequency_range=Q_((2000, 10000), "RPM"),
        ...     damping_range=(-0.1, 100),
        ...     frequency_units="RPM",
        ... )
        """
        if damping_parameter == "log_dec":
            damping_values = self.log_dec
            title_text = "<b>Log Dec</b>"
        elif damping_parameter == "damping_ratio":
            damping_values = self.damping_ratio
            title_text = "<b>Damping Ratio</b>"
        else:
            raise ValueError(
                f"damping_parameter can be 'log_dec' or 'damping_ratio'. {damping_parameter} is not valid"
            )

        wd = self.wd
        num_frequencies = wd.shape[1]

        whirl = self.whirl_values
        speed_range = self.speed_range

        if fig is None:
            fig = go.Figure()

        default_values = dict(
            coloraxis_cmin=0.0,
            coloraxis_cmax=1.0,
            coloraxis_colorscale="rdbu",
            coloraxis_colorbar=dict(title=dict(text=title_text, side="right")),
        )
        for k, v in default_values.items():
            kwargs.setdefault(k, v)

        crit_x = []
        crit_y = []
        for i in range(num_frequencies):
            w_i = wd[:, i]

            for harm in harmonics:
                x1 = speed_range
                y1 = w_i
                x2 = speed_range
                y2 = harm * speed_range

                x, y = intersection(x1, y1, x2, y2)
                crit_x.extend(x)
                crit_y.extend(y)

        # filter frequency range
        if frequency_range is not None:
            crit_x_filtered = []
            crit_y_filtered = []
            for x, y in zip(crit_x, crit_y):
                if frequency_range[0] < y < frequency_range[1]:
                    crit_x_filtered.append(x)
                    crit_y_filtered.append(y)
            crit_x = crit_x_filtered
            crit_y = crit_y_filtered

        if len(crit_x) and len(crit_y):
            fig.add_trace(
                go.Scatter(
                    x=Q_(crit_x, "rad/s").to(frequency_units).m,
                    y=Q_(crit_y, "rad/s").to(frequency_units).m,
                    mode="markers",
                    marker=dict(symbol="x", color="black"),
                    name="Crit. Speed",
                    legendgroup="Crit. Speed",
                    showlegend=True,
                    hovertemplate=(
                        f"Frequency ({frequency_units}): %{{y:.2f}}<br>Critical Speed ({frequency_units}): %{{x:.2f}}"
                    ),
                )
            )

        whirl_direction = [0.0, 0.5, 1.0]
        scatter_marker = ["triangle-up", "circle", "triangle-down"]
        legends = ["Forward", "Mixed", "Backward"]

        if self.number_dof == 6:
            whirl_direction = np.concatenate((whirl_direction, [None, None]))
            scatter_marker = np.concatenate(
                (scatter_marker, ["diamond-wide", "bowtie"])
            )
            legends = np.concatenate((legends, ["Axial", "Torsional"]))

        for whirl_dir, mark, legend in zip(whirl_direction, scatter_marker, legends):
            for i in range(num_frequencies):
                w_i = wd[:, i]
                whirl_i = whirl[:, i]
                damping_values_i = damping_values[:, i]

                mode_shape = np.array(
                    [self.modal_results[j].shapes[i].mode_type for j in speed_range]
                )
                mode_mask_g = np.array([mode in legends for mode in mode_shape])

                mode_mask = mode_shape == legend
                if any(mode_mask):
                    mask = mode_mask
                else:
                    whirl_mask = whirl_i == whirl_dir
                    mask = whirl_mask
                    if frequency_range is not None:
                        frequency_mask = (w_i > frequency_range[0]) & (
                            w_i < frequency_range[1]
                        )
                        mask = mask & frequency_mask
                    if damping_range is not None:
                        damping_mask = (damping_values_i > damping_range[0]) & (
                            damping_values_i < damping_range[1]
                        )
                        mask = mask & damping_mask

                    mask = mask & ~mode_mask_g

                if any(check for check in mask):
                    fig.add_trace(
                        go.Scatter(
                            x=Q_(speed_range[mask], "rad/s").to(frequency_units).m,
                            y=Q_(w_i[mask], "rad/s").to(frequency_units).m,
                            marker=dict(
                                symbol=mark,
                                color=damping_values_i[mask],
                                coloraxis="coloraxis",
                            ),
                            mode="markers",
                            name=legend,
                            legendgroup=legend,
                            showlegend=False,
                            hoverinfo="none",
                        )
                    )
                else:
                    continue

        for j, h in enumerate(harmonics):
            fig.add_trace(
                go.Scatter(
                    x=Q_(speed_range, "rad/s").to(frequency_units).m,
                    y=h * Q_(speed_range, "rad/s").to(frequency_units).m,
                    mode="lines",
                    line=dict(dash="dashdot", color=list(tableau_colors)[j]),
                    name="{}x speed".format(h),
                    hoverinfo="none",
                )
            )
        # turn legend glyphs black
        for mark, legend in zip(scatter_marker, legends):
            fig.add_trace(
                go.Scatter(
                    x=[0],
                    y=[0],
                    mode="markers",
                    name=legend,
                    legendgroup=legend,
                    marker=dict(symbol=mark, color="black"),
                    hoverinfo="none",
                )
            )

        fig.update_xaxes(
            title_text=f"Rotor Speed ({frequency_units})",
            range=[
                np.min(Q_(speed_range, "rad/s").to(frequency_units).m),
                np.max(Q_(speed_range, "rad/s").to(frequency_units).m),
            ],
            exponentformat="none",
        )
        fig.update_yaxes(
            title_text=f"Natural Frequencies ({frequency_units})",
            range=[0, 1.1 * np.max(Q_(wd, "rad/s").to(frequency_units).m)],
        )
        fig.update_layout(
            legend=dict(
                itemsizing="constant",
                orientation="h",
                xanchor="center",
                x=0.5,
                yanchor="bottom",
                y=-0.3,
                yref="container",
            ),
            **kwargs,
        )

        return fig

    def _plot_with_mode_shape(
        self,
        harmonics=[1],
        frequency_units="rad/s",
        damping_parameter="log_dec",
        frequency_range=None,
        damping_range=None,
        campbell_layout=None,
        mode_3d_layout=None,
        fig=None,
        **kwargs,
    ):

<<<<<<< HEAD
        modal_results_crit = {}

        def _plot_with_mode_shape_callback(trace, points, state):
            point_idx = points.point_inds
            if len(point_idx) > 0:
                frequency = trace.x[point_idx][0]
                natural_frequency = trace.y[point_idx][0]

                # get modal results for desired frequency
                try:
                    modal = self.modal_results[
                        Q_(frequency, frequency_units).to("rad/s").m
                    ]
                except:
                    modal = modal_results_crit[
                        Q_(frequency, frequency_units).to("rad/s").m
                    ]
=======
        camp_fig = self.plot(
            harmonics=harmonics,
            frequency_units=frequency_units,
            damping_parameter=damping_parameter,
            frequency_range=frequency_range,
            damping_range=damping_range,
            fig=fig,
            **kwargs,
        )
        camp_fig.update_layout(campbell_layout)

        modal_results_crit = {}
        crit_speeds = camp_fig.data[0]["x"]
        for w in crit_speeds:
            w_si = Q_(w, frequency_units).to("rad/s").m
            modal_results_crit[w_si] = self.run_modal(w_si)

        def update_mode_3d(clicked_point=None):
            if clicked_point is None:
                mode_3d_fig = self.modal_results[self.speed_range[0]].plot_mode_3d(
                    0,
                    frequency_units=frequency_units,
                    damping_parameter=damping_parameter,
                )
                mode_3d_fig.update_layout(mode_3d_layout)

                return mode_3d_fig

            frequency = clicked_point["x"]
            natural_frequency = clicked_point["y"]

            try:
                modal = self.modal_results[Q_(frequency, frequency_units).to("rad/s").m]
            except:
                modal = modal_results_crit[Q_(frequency, frequency_units).to("rad/s").m]
>>>>>>> bf7bf107

            idx = (
                np.abs(modal.wd - Q_(natural_frequency, frequency_units).to("rad/s").m)
            ).argmin()

            updated_fig = modal.plot_mode_3d(
                idx,
                frequency_units=frequency_units,
                damping_parameter=damping_parameter,
            )
            updated_fig.update_layout(mode_3d_layout)

            return updated_fig

        return camp_fig, update_mode_3d

    def plot_with_mode_shape(
        self,
        harmonics=[1],
        frequency_units="rad/s",
        damping_parameter="log_dec",
        frequency_range=None,
        damping_range=None,
        fig=None,
        **kwargs,
    ):
        try:
            import random
            from dash import Dash
            from dash import dcc, html
            from dash.dependencies import Input, Output
        except ImportError:
            raise ImportError("Please install dash to use this feature.")

        campbell_layout = dict(margin=dict(l=0, r=0, t=30, b=0))

        mode_3d_layout = dict(
            margin=dict(l=0, r=0, t=30, b=0),
            legend=dict(x=0.85, y=0.95),
            scene=dict(
                camera=dict(eye=dict(x=2.25, y=2.85, z=2.25)),
                aspectratio=dict(x=2, y=0.9, z=0.9),
            ),
        )

        camp_fig, update_mode_3d = self._plot_with_mode_shape(
            harmonics=harmonics,
            frequency_units=frequency_units,
            damping_parameter=damping_parameter,
            frequency_range=frequency_range,
            damping_range=damping_range,
            campbell_layout=campbell_layout,
            mode_3d_layout=mode_3d_layout,
            fig=fig,
            **kwargs,
        )
<<<<<<< HEAD
        camp_fig = go.FigureWidget(camp_fig)

        crit_speeds = camp_fig.data[0]["x"]
        for w in crit_speeds:
            w_si = Q_(w, frequency_units).to("rad/s").m
            modal_results_crit[w_si] = self.run_modal(w_si)

        for scatter in camp_fig.data:
            scatter.on_click(_plot_with_mode_shape_callback)

        plot_mode_3d = self.modal_results[self.speed_range[0]].plot_mode_3d(
            0, frequency_units=frequency_units, damping_parameter=damping_parameter
=======

        plot_mode_3d = update_mode_3d()

        # Initialize the Dash app
        app = Dash("ross")

        # Layout of the app
        app.layout = html.Div(
            [
                html.Div(
                    [
                        dcc.Graph(
                            id="campbell", figure=camp_fig, style={"height": "100%"}
                        )
                    ],
                ),
                html.Div(
                    [
                        dcc.Graph(
                            id="mode_3d", figure=plot_mode_3d, style={"height": "100%"}
                        )
                    ],
                ),
            ],
            className="campbell-mode-shape",
>>>>>>> bf7bf107
        )

<<<<<<< HEAD
        return VBox([camp_fig, plot_mode_3d])
=======
        # Callback to update plot_mode_3d based on campbell diagram click
        @app.callback(Output("mode_3d", "figure"), [Input("campbell", "clickData")])
        def plot_with_mode_shape_callback(clickData):
            if clickData is None:
                return update_mode_3d()
            else:
                return update_mode_3d(clickData["points"][0])

        # Run app
        port = random.randint(8000, 9000)
        app.run(port=port, debug=False, jupyter_mode="inline", jupyter_height=768)
>>>>>>> bf7bf107

    def save(self, file):
        # TODO save modal results
        warn(
            "The CampbellResults.save method is not saving the attribute 'modal_results' for now."
        )
        super().save(file)

    @classmethod
    def load(cls, file):
        warn(
            "The CampbellResults.save method is not saving the attribute 'modal_results' for now."
        )
        return super().load(file)


class FrequencyResponseResults(Results):
    """Class used to store results and provide plots for Frequency Response.

    Parameters
    ----------
    freq_resp : array
        Array with the frequency response (displacement).
    velc_resp : array
        Array with the frequency response (velocity).
    accl_resp : array
        Array with the frequency response (acceleration).
    speed_range : array
        Array with the speed range in rad/s.
    number_dof : int
        Number of degrees of freedom per node.

    Returns
    -------
    subplots : Plotly graph_objects.make_subplots()
        Plotly figure with Amplitude vs Frequency and Phase vs Frequency plots.
    """

    def __init__(self, freq_resp, velc_resp, accl_resp, speed_range, number_dof):
        self.freq_resp = freq_resp
        self.velc_resp = velc_resp
        self.accl_resp = accl_resp
        self.speed_range = speed_range
        self.number_dof = number_dof

        if self.number_dof == 4:
            self.dof_dict = {"0": "x", "1": "y", "2": "α", "3": "β"}
        elif self.number_dof == 6:
            self.dof_dict = {"0": "x", "1": "y", "2": "z", "3": "α", "4": "β", "5": "θ"}

    def plot_magnitude(
        self,
        inp,
        out,
        frequency_units="rad/s",
        amplitude_units="m/N",
        fig=None,
        **mag_kwargs,
    ):
        """Plot frequency response (magnitude) using Plotly.

        This method plots the frequency response magnitude given an output and
        an input using Plotly.
        It is possible to plot the magnitude with different units, depending on the unit entered in 'amplitude_units'. If '[length]/[force]', it displays the displacement unit (m); If '[speed]/[force]', it displays the velocity unit (m/s); If '[acceleration]/[force]', it displays the acceleration  unit (m/s**2).

        Parameters
        ----------
        inp : int
            Input.
        out : int
            Output.
        frequency_units : str, optional
            Units for the x axis.
            Default is "rad/s"
        amplitude_units : str, optional
            Units for the response magnitude.
            Acceptable units dimensionality are:

            '[length]' - Displays the magnitude with units (m/N);

            '[speed]' - Displays the magnitude with units (m/s/N);

            '[acceleration]' - Displays the magnitude with units (m/s**2/N).

            Default is "m/N" 0 to peak.
            To use peak to peak use '<unit> pkpk' (e.g. 'm/N pkpk')
        fig : Plotly graph_objects.Figure()
            The figure object with the plot.
        mag_kwargs : optional
            Additional key word arguments can be passed to change the plot layout only
            (e.g. width=1000, height=800, ...).
            *See Plotly Python Figure Reference for more information.

        Returns
        -------
        fig : Plotly graph_objects.Figure()
            The figure object with the plot.
        """
        inpn = inp // self.number_dof
        idof = self.dof_dict[str(inp % self.number_dof)]
        outn = out // self.number_dof
        odof = self.dof_dict[str(out % self.number_dof)]

        frequency_range = Q_(self.speed_range, "rad/s").to(frequency_units).m

        dummy_var = Q_(1, amplitude_units)
        y_label = "Magnitude"
        if dummy_var.check("[length]/[force]"):
            mag = np.abs(self.freq_resp)
            mag = Q_(mag, "m/N").to(amplitude_units).m
        elif dummy_var.check("[speed]/[force]"):
            mag = np.abs(self.velc_resp)
            mag = Q_(mag, "m/s/N").to(amplitude_units).m
        elif dummy_var.check("[acceleration]/[force]"):
            mag = np.abs(self.accl_resp)
            mag = Q_(mag, "m/s**2/N").to(amplitude_units).m
        else:
            raise ValueError(
                "Not supported unit. Options are '[length]/[force]', '[speed]/[force]', '[acceleration]/[force]'"
            )

        if fig is None:
            fig = go.Figure()
        idx = len(fig.data)

        fig.add_trace(
            go.Scatter(
                x=frequency_range,
                y=mag[inp, out, :],
                mode="lines",
                line=dict(color=list(tableau_colors)[idx]),
                name=f"inp: node {inpn} | dof: {idof}<br>out: node {outn} | dof: {odof}",
                legendgroup=f"inp: node {inpn} | dof: {idof}<br>out: node {outn} | dof: {odof}",
                showlegend=True,
                hovertemplate=f"Frequency ({frequency_units}): %{{x:.2f}}<br>Amplitude ({amplitude_units}): %{{y:.2e}}",
            )
        )

        fig.update_xaxes(
            title_text=f"Frequency ({frequency_units})",
            range=[np.min(frequency_range), np.max(frequency_range)],
        )
        fig.update_yaxes(title_text=f"{y_label} ({amplitude_units})")
        fig.update_layout(**mag_kwargs)

        return fig

    def plot_phase(
        self,
        inp,
        out,
        frequency_units="rad/s",
        amplitude_units="m/N",
        phase_units="rad",
        fig=None,
        **phase_kwargs,
    ):
        """Plot frequency response (phase) using Plotly.

        This method plots the frequency response phase given an output and
        an input using Plotly.

        Parameters
        ----------
        inp : int
            Input.
        out : int
            Output.
        frequency_units : str, optional
            Units for the x axis.
            Default is "rad/s"
        amplitude_units : str, optional
            Units for the response magnitude.
            Acceptable units dimensionality are:

            '[length]' - Displays the magnitude with units (m/N);

            '[speed]' - Displays the magnitude with units (m/s/N);

            '[acceleration]' - Displays the magnitude with units (m/s**2/N).

            Default is "m/N" 0 to peak.
            To use peak to peak use '<unit> pkpk' (e.g. 'm/N pkpk')
        phase_units : str, optional
            Units for the x axis.
            Default is "rad"
        fig : Plotly graph_objects.Figure()
            The figure object with the plot.
        phase_kwargs : optional
            Additional key word arguments can be passed to change the plot layout only
            (e.g. width=1000, height=800, ...).
            *See Plotly Python Figure Reference for more information.

        Returns
        -------
        fig : Plotly graph_objects.Figure()
            The figure object with the plot.
        """
        inpn = inp // self.number_dof
        idof = self.dof_dict[str(inp % self.number_dof)]
        outn = out // self.number_dof
        odof = self.dof_dict[str(out % self.number_dof)]

        frequency_range = Q_(self.speed_range, "rad/s").to(frequency_units).m

        dummy_var = Q_(1, amplitude_units)
        if dummy_var.check("[length]/[force]"):
            phase = np.angle(self.freq_resp[inp, out, :])
        elif dummy_var.check("[speed]/[force]"):
            phase = np.angle(self.velc_resp[inp, out, :])
        elif dummy_var.check("[acceleration]/[force]"):
            phase = np.angle(self.accl_resp[inp, out, :])
        else:
            raise ValueError(
                "Not supported unit. Options are '[length]/[force]', '[speed]/[force]', '[acceleration]/[force]'"
            )

        phase = Q_(phase, "rad").to(phase_units).m

        if phase_units in ["rad", "radian", "radians"]:
            phase = [i + 2 * np.pi if i < 0 else i for i in phase]
        else:
            phase = [i + 360 if i < 0 else i for i in phase]

        if fig is None:
            fig = go.Figure()
        idx = len(fig.data)

        fig.add_trace(
            go.Scatter(
                x=frequency_range,
                y=phase,
                mode="lines",
                line=dict(color=list(tableau_colors)[idx]),
                name=f"inp: node {inpn} | dof: {idof}<br>out: node {outn} | dof: {odof}",
                legendgroup=f"inp: node {inpn} | dof: {idof}<br>out: node {outn} | dof: {odof}",
                showlegend=True,
                hovertemplate=f"Frequency ({frequency_units}): %{{x:.2f}}<br>Phase: %{{y:.2e}}",
            )
        )

        fig.update_xaxes(
            title_text=f"Frequency ({frequency_units})",
            range=[np.min(frequency_range), np.max(frequency_range)],
        )
        fig.update_yaxes(title_text=f"Phase ({phase_units})")
        fig.update_layout(**phase_kwargs)

        return fig

    def plot_polar_bode(
        self,
        inp,
        out,
        frequency_units="rad/s",
        amplitude_units="m/N",
        phase_units="rad",
        fig=None,
        **polar_kwargs,
    ):
        """Plot frequency response (polar) using Plotly.

        This method plots the frequency response (polar graph) given an output and
        an input using Plotly.
        It is possible to plot displacement, velocity and accelaration responses,
        depending on the unit entered in 'amplitude_units'. If '[length]/[force]',
        it displays the displacement; If '[speed]/[force]', it displays the velocity;
        If '[acceleration]/[force]', it displays the acceleration.

        Parameters
        ----------
        inp : int
            Input.
        out : int
            Output.
        frequency_units : str, optional
            Units for the x axis.
            Default is "rad/s"
        amplitude_units : str, optional
            Units for the response magnitude.
            Acceptable units dimensionality are:

            '[length]' - Displays the displacement;

            '[speed]' - Displays the velocity;

            '[acceleration]' - Displays the acceleration.

            Default is "m/N" 0 to peak.
            To use peak to peak use '<unit> pkpk' (e.g. 'm/N pkpk')
        phase_units : str, optional
            Units for the x axis.
            Default is "rad"
        fig : Plotly graph_objects.Figure()
            The figure object with the plot.
        polar_kwargs : optional
            Additional key word arguments can be passed to change the plot layout only
            (e.g. width=1000, height=800, ...).
            *See Plotly Python Figure Reference for more information.

        Returns
        -------
        fig : Plotly graph_objects.Figure()
            The figure object with the plot.
        """
        inpn = inp // self.number_dof
        idof = self.dof_dict[str(inp % self.number_dof)]
        outn = out // self.number_dof
        odof = self.dof_dict[str(out % self.number_dof)]

        frequency_range = Q_(self.speed_range, "rad/s").to(frequency_units).m

        dummy_var = Q_(1, amplitude_units)
        if dummy_var.check("[length]/[force]"):
            mag = np.abs(self.freq_resp[inp, out, :])
            mag = Q_(mag, "m/N").to(amplitude_units).m
            phase = np.angle(self.freq_resp[inp, out, :])
            y_label = "Displacement"
        elif dummy_var.check("[speed]/[force]"):
            mag = np.abs(self.velc_resp[inp, out, :])
            mag = Q_(mag, "m/s/N").to(amplitude_units).m
            phase = np.angle(self.velc_resp[inp, out, :])
            y_label = "Velocity"
        elif dummy_var.check("[acceleration]/[force]"):
            mag = np.abs(self.accl_resp[inp, out, :])
            mag = Q_(mag, "m/s**2/N").to(amplitude_units).m
            phase = np.angle(self.accl_resp[inp, out, :])
            y_label = "Acceleration"
        else:
            raise ValueError(
                "Not supported unit. Options are '[length]/[force]', '[speed]/[force]', '[acceleration]/[force]'"
            )

        phase = Q_(phase, "rad").to(phase_units).m

        if phase_units in ["rad", "radian", "radians"]:
            polar_theta_unit = "radians"
            phase = [i + 2 * np.pi if i < 0 else i for i in phase]
        else:
            polar_theta_unit = "degrees"
            phase = [i + 360 if i < 0 else i for i in phase]

        if fig is None:
            fig = go.Figure()
        idx = len(fig.data)

        fig.add_trace(
            go.Scatterpolar(
                r=mag,
                theta=phase,
                customdata=frequency_range,
                thetaunit=polar_theta_unit,
                mode="lines+markers",
                marker=dict(color=list(tableau_colors)[idx]),
                line=dict(color=list(tableau_colors)[idx]),
                name=f"inp: node {inpn} | dof: {idof}<br>out: node {outn} | dof: {odof}",
                legendgroup=f"inp: node {inpn} | dof: {idof}<br>out: node {outn} | dof: {odof}",
                showlegend=True,
                hovertemplate=f"Amplitude ({amplitude_units}): %{{r:.2e}}<br>Phase: %{{theta:.2f}}<br>Frequency ({frequency_units}): %{{customdata:.2f}}",
            )
        )

        fig.update_layout(
            polar=dict(
                radialaxis=dict(
                    title=dict(text=f"{y_label} ({amplitude_units})"),
                    exponentformat="power",
                ),
                angularaxis=dict(thetaunit=polar_theta_unit),
            ),
            **polar_kwargs,
        )

        return fig

    def plot(
        self,
        inp,
        out,
        frequency_units="rad/s",
        amplitude_units="m/N",
        phase_units="rad",
        fig=None,
        mag_kwargs=None,
        phase_kwargs=None,
        polar_kwargs=None,
        fig_kwargs=None,
    ):
        """Plot frequency response.

        This method plots the frequency response given an output and an input
        using Plotly.

        This method returns a subplot with:
            - Frequency vs Amplitude;
            - Frequency vs Phase Angle;
            - Polar plot Amplitude vs Phase Angle;

        Amplitude magnitude unit can be displacement, velocity or accelaration responses,
        depending on the unit entered in 'amplitude_units'. If '[length]/[force]', it displays the displacement unit (m); If '[speed]/[force]', it displays the velocity unit (m/s); If '[acceleration]/[force]', it displays the acceleration  unit (m/s**2).

        Parameters
        ----------
        inp : int
            Input.
        out : int
            Output.
        frequency_units : str, optional
            Units for the x axis.
            Default is "rad/s"
        amplitude_units : str, optional
            Units for the response magnitude.
            Acceptable units dimensionality are:

            '[length]' - Displays the magnitude with units (m/N);

            '[speed]' - Displays the magnitude with units (m/s/N);

            '[acceleration]' - Displays the magnitude with units (m/s**2/N).

            Default is "m/N" 0 to peak.
            To use peak to peak use '<unit> pkpk' (e.g. 'm/N pkpk')
        phase_units : str, optional
            Units for the x axis.
            Default is "rad"
        mag_kwargs : optional
            Additional key word arguments can be passed to change the magnitude plot
            layout only (e.g. width=1000, height=800, ...).
            *See Plotly Python Figure Reference for more information.
        phase_kwargs : optional
            Additional key word arguments can be passed to change the phase plot
            layout only (e.g. width=1000, height=800, ...).
            *See Plotly Python Figure Reference for more information.
        polar_kwargs : optional
            Additional key word arguments can be passed to change the polar plot
            layout only (e.g. width=1000, height=800, ...).
            *See Plotly Python Figure Reference for more information.
        fig_kwargs : optional
            Additional key word arguments can be passed to change the plot layout only
            (e.g. width=1000, height=800, ...). This kwargs override "mag_kwargs",
            "phase_kwargs" and "polar_kwargs" dictionaries.
            *See Plotly Python make_subplots Reference for more information.

        Returns
        -------
        subplots : Plotly graph_objects.make_subplots()
            Plotly figure with Amplitude vs Frequency and Phase vs Frequency and
            polar Amplitude vs Phase plots.
        """
        mag_kwargs = {} if mag_kwargs is None else copy.copy(mag_kwargs)
        phase_kwargs = {} if phase_kwargs is None else copy.copy(phase_kwargs)
        polar_kwargs = {} if polar_kwargs is None else copy.copy(polar_kwargs)
        fig_kwargs = {} if fig_kwargs is None else copy.copy(fig_kwargs)

        fig0 = self.plot_magnitude(
            inp, out, frequency_units, amplitude_units, None, **mag_kwargs
        )
        fig1 = self.plot_phase(
            inp,
            out,
            frequency_units,
            amplitude_units,
            phase_units,
            None,
            **phase_kwargs,
        )
        fig2 = self.plot_polar_bode(
            inp,
            out,
            frequency_units,
            amplitude_units,
            phase_units,
            None,
            **polar_kwargs,
        )

        if fig is None:
            fig = make_subplots(
                rows=2,
                cols=2,
                specs=[[{}, {"type": "polar", "rowspan": 2}], [{}, None]],
            )

        for data in fig0["data"]:
            fig.add_trace(data, row=1, col=1)
        for data in fig1["data"]:
            data.showlegend = False
            fig.add_trace(data, row=2, col=1)
        for data in fig2["data"]:
            data.showlegend = False
            fig.add_trace(data, row=1, col=2)

        fig.update_xaxes(fig0.layout.xaxis, row=1, col=1)
        fig.update_yaxes(fig0.layout.yaxis, row=1, col=1)
        fig.update_xaxes(fig1.layout.xaxis, row=2, col=1)
        fig.update_yaxes(fig1.layout.yaxis, row=2, col=1)
        fig.update_layout(
            polar=dict(
                radialaxis=fig2.layout.polar.radialaxis,
                angularaxis=fig2.layout.polar.angularaxis,
            ),
            **fig_kwargs,
        )

        return fig


class ForcedResponseResults(Results):
    """Class used to store results and provide plots for Forced Response analysis.

    Parameters
    ----------
    rotor : ross.Rotor object
        The Rotor object
    force_resp : array
        Array with the forced response (displacement) for each node for each frequency.
    velc_resp : array
        Array with the forced response (velocity) for each node for each frequency.
    accl_resp : array
        Array with the forced response (acceleration) for each node for each frequency.
    speed_range : array
        Array with the frequencies.
    unbalance : array, optional
        Array with the unbalance data (node, magnitude and phase) to be plotted
        with deflected shape. This argument is set only if running an unbalance
        response analysis.
        Default is None.

    Returns
    -------
    subplots : Plotly graph_objects.make_subplots()
        Plotly figure with Amplitude vs Frequency and Phase vs Frequency plots.
    """

    def __init__(
        self, rotor, forced_resp, velc_resp, accl_resp, speed_range, unbalance=None
    ):
        self.rotor = rotor
        self.forced_resp = forced_resp
        self.velc_resp = velc_resp
        self.accl_resp = accl_resp
        self.speed_range = speed_range
        self.unbalance = unbalance

        self.default_units = {
            "[length]": ["m", "forced_resp"],
            "[length] / [time]": ["m/s", "velc_resp"],
            "[length] / [time] ** 2": ["m/s**2", "accl_resp"],
        }

    def data_magnitude(
        self,
        probe,
        probe_units="rad",
        frequency_units="rad/s",
        amplitude_units="m",
    ):
        """Return the forced response (magnitude) in DataFrame format.

        Parameters
        ----------
        probe : list
            List with rs.Probe objects.
        probe_units : str, option
            Units for probe orientation.
            Default is "rad".
        frequency_units : str, optional
            Units for the frequency range.
            Default is "rad/s"
        amplitude_units : str, optional
            Units for the response magnitude.
            Acceptable units dimensionality are:

            '[length]' - Displays the displacement;

            '[speed]' - Displays the velocity;

            '[acceleration]' - Displays the acceleration.

            Default is "m" 0 to peak.
            To use peak to peak use '<unit> pkpk' (e.g. 'm pkpk')

        Returns
        -------
        df : pd.DataFrame
            DataFrame storing magnitude data arrays. The columns are set based on the
            probe's tag.
        """
        frequency_range = Q_(self.speed_range, "rad/s").to(frequency_units).m

        unit_type = str(Q_(1, amplitude_units).dimensionality)
        try:
            base_unit = self.default_units[unit_type][0]
            response = getattr(self, self.default_units[unit_type][1])
        except KeyError:
            raise ValueError(
                "Not supported unit. Dimensionality options are '[length]', '[speed]', '[acceleration]'"
            )

        data = {}
        data["frequency"] = frequency_range

        for i, p in enumerate(probe):
            try:
                node = p.node
                angle = p.angle
                probe_tag = p.tag or p.get_label(i + 1)
                if p.direction == "axial":
                    continue
            except AttributeError:
                node = p[0]
                warn(
                    "The use of tuples in the probe argument is deprecated. Use the Probe class instead.",
                    DeprecationWarning,
                )
                try:
                    angle = Q_(p[1], probe_units).to("rad").m
                except TypeError:
                    angle = p[1]
                try:
                    probe_tag = p[2]
                except IndexError:
                    probe_tag = f"Probe {i+1} - Node {p[0]}"

            amplitude = []
            for speed_idx in range(len(self.speed_range)):
                ru_e, rv_e = response[:, speed_idx][
                    self.rotor.number_dof * node : self.rotor.number_dof * node + 2
                ]
                orbit = Orbit(
                    node=node, node_pos=self.rotor.nodes_pos[node], ru_e=ru_e, rv_e=rv_e
                )
                amp, phase = orbit.calculate_amplitude(angle=angle)
                amplitude.append(amp)

            data[probe_tag] = Q_(amplitude, base_unit).to(amplitude_units).m

        df = pd.DataFrame(data)

        return df

    def data_phase(
        self,
        probe,
        probe_units="rad",
        frequency_units="rad/s",
        amplitude_units="m",
        phase_units="rad",
    ):
        """Return the forced response (phase) in DataFrame format.

        Parameters
        ----------
        probe : list
            List with rs.Probe objects.
        probe_units : str, option
            Units for probe orientation.
            Default is "rad".
        frequency_units : str, optional
            Units for the x axis.
            Default is "rad/s"
        amplitude_units : str, optional
            Units for the response magnitude.
            Acceptable units dimensionality are:

            '[length]' - Displays the displacement;

            '[speed]' - Displays the velocity;

            '[acceleration]' - Displays the acceleration.

            Default is "m" 0 to peak.
            To use peak to peak use '<unit> pkpk' (e.g. 'm pkpk')
        phase_units : str, optional
            Units for the x axis.
            Default is "rad"

        Returns
        -------
        df : pd.DataFrame
            DataFrame storing phase data arrays. They columns are set based on the
            probe's tag.
        """
        frequency_range = Q_(self.speed_range, "rad/s").to(frequency_units).m

        unit_type = str(Q_(1, amplitude_units).dimensionality)
        try:
            base_unit = self.default_units[unit_type][0]
            response = getattr(self, self.default_units[unit_type][1])
        except KeyError:
            raise ValueError(
                "Not supported unit. Dimensionality options are '[length]', '[speed]', '[acceleration]'"
            )

        data = {}
        data["frequency"] = frequency_range

        for i, p in enumerate(probe):
            try:
                node = p.node
                angle = p.angle
                probe_tag = p.tag or p.get_label(i + 1)
                if p.direction == "axial":
                    continue
            except AttributeError:
                node = p[0]
                warn(
                    "The use of tuples in the probe argument is deprecated. Use the Probe class instead.",
                    DeprecationWarning,
                )
                try:
                    angle = Q_(p[1], probe_units).to("rad").m
                except TypeError:
                    angle = p[1]
                try:
                    probe_tag = p[2]
                except IndexError:
                    probe_tag = f"Probe {i+1} - Node {p[0]}"

            phase_values = []
            for speed_idx in range(len(self.speed_range)):
                ru_e, rv_e = response[:, speed_idx][
                    self.rotor.number_dof * node : self.rotor.number_dof * node + 2
                ]
                orbit = Orbit(
                    node=node, node_pos=self.rotor.nodes_pos[node], ru_e=ru_e, rv_e=rv_e
                )
                amp, phase = orbit.calculate_amplitude(angle=angle)
                phase_values.append(phase)

            data[probe_tag] = Q_(phase_values, "rad").to(phase_units).m

        df = pd.DataFrame(data)

        return df

    def plot_magnitude(
        self,
        probe,
        probe_units="rad",
        frequency_units="rad/s",
        amplitude_units="m",
        fig=None,
        **kwargs,
    ):
        """Plot forced response (magnitude) using Plotly.

        Parameters
        ----------
        probe : list
            List with rs.Probe objects.
        probe_units : str, optional
            Units for probe orientation.
            Default is "rad".
        frequency_units : str, optional
            Units for the x axis.
            Default is "rad/s"
        amplitude_units : str, optional
            Units for the response magnitude.
            Acceptable units dimensionality are:

            '[length]' - Displays the displacement;

            '[speed]' - Displays the velocity;

            '[acceleration]' - Displays the acceleration.

            Default is "m" 0 to peak.
            To use peak to peak use '<unit> pkpk' (e.g. 'm pkpk')
        fig : Plotly graph_objects.Figure()
            The figure object with the plot.
        kwargs : optional
            Additional key word arguments can be passed to change the plot layout only
            (e.g. width=1000, height=800, ...).
            *See Plotly Python Figure Reference for more information.

        Returns
        -------
        fig : Plotly graph_objects.Figure()
            The figure object with the plot.
        """
        df = self.data_magnitude(probe, probe_units, frequency_units, amplitude_units)

        if fig is None:
            fig = go.Figure()

        for i, column in enumerate(df.columns[1:]):
            fig.add_trace(
                go.Scatter(
                    x=df["frequency"],
                    y=df[column],
                    mode="lines",
                    line=dict(color=list(tableau_colors)[i]),
                    name=column,
                    legendgroup=column,
                    showlegend=True,
                    hovertemplate=f"Frequency ({frequency_units}): %{{x:.2f}}<br>Amplitude ({amplitude_units}): %{{y:.2e}}",
                )
            )

        fig.update_xaxes(
            title_text=f"Frequency ({frequency_units})",
            range=[np.min(df["frequency"]), np.max(df["frequency"])],
        )
        fig.update_yaxes(
            title_text=f"Amplitude ({amplitude_units})", exponentformat="power"
        )
        fig.update_layout(**kwargs)

        return fig

    def plot_phase(
        self,
        probe,
        probe_units="rad",
        frequency_units="rad/s",
        amplitude_units="m",
        phase_units="rad",
        fig=None,
        **kwargs,
    ):
        """Plot forced response (phase) using Plotly.

        Parameters
        ----------
        probe : list
            List with rs.Probe objects.
        probe_units : str, optional
            Units for probe orientation.
            Default is "rad".
        frequency_units : str, optional
            Units for the x axis.
            Default is "rad/s"
        amplitude_units : str, optional
            Units for the response magnitude.
            Acceptable units dimensionality are:

            '[length]' - Displays the displacement;

            '[speed]' - Displays the velocity;

            '[acceleration]' - Displays the acceleration.

            Default is "m" 0 to peak.
            To use peak to peak use '<unit> pkpk' (e.g. 'm pkpk')
        phase_units : str, optional
            Units for the x axis.
            Default is "rad"
        fig : Plotly graph_objects.Figure()
            The figure object with the plot.
        kwargs : optional
            Additional key word arguments can be passed to change the plot layout only
            (e.g. width=1000, height=800, ...).
            *See Plotly Python Figure Reference for more information.

        Returns
        -------
        fig : Plotly graph_objects.Figure()
            The figure object with the plot.
        """
        df = self.data_phase(
            probe, probe_units, frequency_units, amplitude_units, phase_units
        )

        if fig is None:
            fig = go.Figure()

        for i, column in enumerate(df.columns[1:]):
            fig.add_trace(
                go.Scatter(
                    x=df["frequency"],
                    y=df[column],
                    mode="lines",
                    line=dict(color=list(tableau_colors)[i]),
                    name=column,
                    legendgroup=column,
                    showlegend=True,
                    hovertemplate=f"Frequency ({frequency_units}): %{{x:.2f}}<br>Phase ({phase_units}): %{{y:.2e}}",
                )
            )

        fig.update_xaxes(
            title_text=f"Frequency ({frequency_units})",
            range=[np.min(df["frequency"]), np.max(df["frequency"])],
        )
        fig.update_yaxes(title_text=f"Phase ({phase_units})")
        fig.update_layout(**kwargs)

        return fig

    def plot_bode(
        self,
        probe,
        probe_units="rad",
        frequency_units="rad/s",
        amplitude_units="m",
        phase_units="rad",
        mag_kwargs=None,
        phase_kwargs=None,
    ):
        """Plot bode of the forced response using Plotly.

        Parameters
        ----------
        probe : list
            List with rs.Probe objects.
        probe_units : str, optional
            Units for probe orientation.
            Default is "rad".
        frequency_units : str, optional
            Units for the x axis.
            Default is "rad/s"
        amplitude_units : str, optional
            Units for the response magnitude.
            Acceptable units dimensionality are:

            '[length]' - Displays the displacement;

            '[speed]' - Displays the velocity;

            '[acceleration]' - Displays the acceleration.

            Default is "m" 0 to peak.
            To use peak to peak use '<unit> pkpk' (e.g. 'm pkpk')
        phase_units : str, optional
            Units for the x axis.
            Default is "rad"
        mag_kwargs : optional
            Additional key word arguments can be passed to change the magnitude plot
            layout only (e.g. width=1000, height=800, ...).
            *See Plotly Python Figure Reference for more information.
        phase_kwargs : optional
            Additional key word arguments can be passed to change the phase plot
            layout only (e.g. width=1000, height=800, ...).
            *See Plotly Python Figure Reference for more information.

        Returns
        -------
        bode : Plotly graph_objects.Figure()
            The figure object with the bode plot.
        """

        mag_kwargs = {} if mag_kwargs is None else copy.copy(mag_kwargs)
        phase_kwargs = {} if phase_kwargs is None else copy.copy(phase_kwargs)

        fig0 = self.plot_magnitude(
            probe, probe_units, frequency_units, amplitude_units, **mag_kwargs
        )
        fig1 = self.plot_phase(
            probe,
            probe_units,
            frequency_units,
            amplitude_units,
            phase_units,
            **phase_kwargs,
        )

        bode = make_subplots(
            rows=2,
            cols=1,
            shared_xaxes=True,
            vertical_spacing=0.02,
        )

        for data in fig0["data"]:
            data.showlegend = False
            bode.add_trace(data, row=1, col=1)
        for data in fig1["data"]:
            data.showlegend = False
            bode.add_trace(data, row=2, col=1)

        bode.update_yaxes(fig0.layout.yaxis, row=1, col=1)
        bode.update_xaxes(fig1.layout.xaxis, row=2, col=1)
        bode.update_yaxes(fig1.layout.yaxis, row=2, col=1)

        return bode

    def plot_polar_bode(
        self,
        probe,
        probe_units="rad",
        frequency_units="rad/s",
        amplitude_units="m",
        phase_units="rad",
        fig=None,
        **kwargs,
    ):
        """Plot polar forced response using Plotly.

        Parameters
        ----------
        probe : list
            List with rs.Probe objects.
        probe_units : str, optional
            Units for probe orientation.
            Default is "rad".
        frequency_units : str, optional
            Units for the x axis.
            Default is "rad/s"
        amplitude_units : str, optional
            Units for the response magnitude.
            Acceptable units dimensionality are:

            '[length]' - Displays the displacement;

            '[speed]' - Displays the velocity;

            '[acceleration]' - Displays the acceleration.

            Default is "m" 0 to peak.
            To use peak to peak use '<unit> pkpk' (e.g. 'm pkpk')
        phase_units : str, optional
            Units for the x axis.
            Default is "rad"
        fig : Plotly graph_objects.Figure()
            The figure object with the plot.
        kwargs : optional
            Additional key word arguments can be passed to change the plot layout only
            (e.g. width=1000, height=800, ...).
            *See Plotly Python Figure Reference for more information.

        Returns
        -------
        fig : Plotly graph_objects.Figure()
            The figure object with the plot.
        """
        df_m = self.data_magnitude(probe, probe_units, frequency_units, amplitude_units)
        df_p = self.data_phase(
            probe, probe_units, frequency_units, amplitude_units, phase_units
        )

        if fig is None:
            fig = go.Figure()

        if phase_units in ["rad", "radian", "radians"]:
            polar_theta_unit = "radians"
        elif phase_units in ["degree", "degrees", "deg"]:
            polar_theta_unit = "degrees"

        for i, column in enumerate(df_m.columns[1:]):
            fig.add_trace(
                go.Scatterpolar(
                    r=df_m[column],
                    theta=df_p[column],
                    customdata=df_m["frequency"],
                    thetaunit=polar_theta_unit,
                    mode="lines+markers",
                    marker=dict(color=list(tableau_colors)[i]),
                    line=dict(color=list(tableau_colors)[i]),
                    name=column,
                    legendgroup=column,
                    showlegend=True,
                    hovertemplate=f"Amplitude ({amplitude_units}): %{{r:.2e}}<br>Phase: %{{theta:.2f}}<br>Frequency ({frequency_units}): %{{customdata:.2f}}",
                )
            )

        fig.update_layout(
            polar=dict(
                radialaxis=dict(
                    title=dict(text=f"Amplitude ({amplitude_units})"),
                    exponentformat="power",
                ),
                angularaxis=dict(thetaunit=polar_theta_unit),
            ),
            **kwargs,
        )

        return fig

    def plot(
        self,
        probe,
        probe_units="rad",
        frequency_units="rad/s",
        amplitude_units="m",
        phase_units="rad",
        mag_kwargs=None,
        phase_kwargs=None,
        polar_kwargs=None,
        subplot_kwargs=None,
    ):
        """Plot forced response.

        This method returns a subplot with:
            - Frequency vs Amplitude;
            - Frequency vs Phase Angle;
            - Polar plot Amplitude vs Phase Angle;

        Parameters
        ----------
        probe : list
            List with rs.Probe objects.
        probe_units : str, optional
            Units for probe orientation.
            Default is "rad".
        frequency_units : str, optional
            Frequency units.
            Default is "rad/s"
        amplitude_units : str, optional
            Units for the response magnitude.
            Acceptable units dimensionality are:

            '[length]' - Displays the displacement;

            '[speed]' - Displays the velocity;

            '[acceleration]' - Displays the acceleration.

            Default is "m" 0 to peak.
            To use peak to peak use '<unit> pkpk' (e.g. 'm pkpk')
        phase_units : str, optional
            Phase units.
            Default is "rad"
        mag_kwargs : optional
            Additional key word arguments can be passed to change the magnitude plot
            layout only (e.g. width=1000, height=800, ...).
            *See Plotly Python Figure Reference for more information.
        phase_kwargs : optional
            Additional key word arguments can be passed to change the phase plot
            layout only (e.g. width=1000, height=800, ...).
            *See Plotly Python Figure Reference for more information.
        polar_kwargs : optional
            Additional key word arguments can be passed to change the polar plot
            layout only (e.g. width=1000, height=800, ...).
            *See Plotly Python Figure Reference for more information.
        subplot_kwargs : optional
            Additional key word arguments can be passed to change the plot layout only
            (e.g. width=1000, height=800, ...). This kwargs override "mag_kwargs" and
            "phase_kwargs" dictionaries.
            *See Plotly Python Figure Reference for more information.

        Returns
        -------
        subplots : Plotly graph_objects.make_subplots()
            Plotly figure with Amplitude vs Frequency and Phase vs Frequency and
            polar Amplitude vs Phase plots.
        """
        polar_kwargs = {} if polar_kwargs is None else copy.copy(polar_kwargs)
        subplot_kwargs = {} if subplot_kwargs is None else copy.copy(subplot_kwargs)

        # fmt: off
        fig0 = self.plot_bode(
            probe, probe_units, frequency_units, amplitude_units, phase_units, mag_kwargs, phase_kwargs
        )
        fig1 = self.plot_polar_bode(
            probe, probe_units, frequency_units, amplitude_units, phase_units, **polar_kwargs
        )
        # fmt: on

        subplots = make_subplots(
            rows=2,
            cols=2,
            specs=[[{}, {"type": "polar", "rowspan": 2}], [{}, None]],
            shared_xaxes=True,
            vertical_spacing=0.02,
        )

        for data in fig0["data"]:
            data.showlegend = False
            row = 1
            if "2" in data.yaxis:
                row = 2

            subplots.add_trace(data, row=row, col=1)

        for data in fig1["data"]:
            subplots.add_trace(data, row=1, col=2)

        xaxes_layout = fig0.layout.xaxis2
        xaxes_layout["domain"] = [0, 0.45]

        subplots.update_yaxes(fig0.layout.yaxis, row=1, col=1)
        subplots.update_yaxes(fig0.layout.yaxis2, row=2, col=1)
        subplots.update_xaxes(xaxes_layout, row=2, col=1)
        subplots.update_layout(
            polar=dict(
                radialaxis=fig1.layout.polar.radialaxis,
                angularaxis=fig1.layout.polar.angularaxis,
            ),
            **subplot_kwargs,
        )

        return subplots

    def _calculate_major_axis_per_node(self, node, angle, amplitude_units="m"):
        """Calculate the major axis for a node for each frequency.

        Parameters
        ----------
        node : float
            A node from the rotor model.
        angle : float, str
            The orientation angle of the axis.
            Options are:

            float : angle in rad capture the response in a probe orientation;

            str : "major" to capture the response for the major axis;

            str : "minor" to capture the response for the minor axis.

        amplitude_units : str, optional
            Units for the response magnitude.
            Acceptable units dimensionality are:

            '[length]' - Displays the displacement;

            '[speed]' - Displays the velocity;

            '[acceleration]' - Displays the acceleration.

            Default is "m" 0 to peak.
            To use peak to peak use '<unit> pkpk' (e.g. 'm pkpk')

        Returns
        -------
        major_axis_vector : np.ndarray
            major_axis_vector[0, :] = forward vector
            major_axis_vector[1, :] = backward vector
            major_axis_vector[2, :] = axis angle
            major_axis_vector[3, :] = axis vector response for the input angle
            major_axis_vector[4, :] = phase response for the input angle
        """
        ndof = self.rotor.number_dof
        nodes = self.rotor.nodes
        link_nodes = self.rotor.link_nodes

        unit_type = str(Q_(1, amplitude_units).dimensionality)
        try:
            response = self.__dict__[self.default_units[unit_type][1]]
        except KeyError:
            raise ValueError(
                "Not supported unit. Dimensionality options are '[length]', '[speed]', '[acceleration]'"
            )

        major_axis_vector = np.zeros((5, len(self.speed_range)), dtype=complex)

        fix_dof = (node - nodes[-1] - 1) * ndof // 2 if node in link_nodes else 0
        dofx = ndof * node - fix_dof
        dofy = ndof * node + 1 - fix_dof

        # Relative angle between probes (90°)
        Rel_ang = np.exp(1j * np.pi / 2)

        for i, f in enumerate(self.speed_range):
            # Foward and Backward vectors
            fow = response[dofx, i] / 2 + Rel_ang * response[dofy, i] / 2
            back = (
                np.conj(response[dofx, i]) / 2
                + Rel_ang * np.conj(response[dofy, i]) / 2
            )

            ang_fow = np.angle(fow)
            if ang_fow < 0:
                ang_fow += 2 * np.pi

            ang_back = np.angle(back)
            if ang_back < 0:
                ang_back += 2 * np.pi

            if angle == "major":
                # Major axis angle
                axis_angle = (ang_back - ang_fow) / 2
                if axis_angle > np.pi:
                    axis_angle -= np.pi

            elif angle == "minor":
                # Minor axis angle
                axis_angle = (ang_back - ang_fow + np.pi) / 2
                if axis_angle > np.pi:
                    axis_angle -= np.pi

            else:
                axis_angle = angle

            major_axis_vector[0, i] = fow
            major_axis_vector[1, i] = back
            major_axis_vector[2, i] = axis_angle
            major_axis_vector[3, i] = np.abs(
                fow * np.exp(1j * axis_angle) + back * np.exp(-1j * axis_angle)
            )
            major_axis_vector[4, i] = np.angle(
                fow * np.exp(1j * axis_angle) + back * np.exp(-1j * axis_angle)
            )

        return major_axis_vector

    def _calculate_major_axis_per_speed(self, speed, amplitude_units="m"):
        """Calculate the major axis for each nodal orbit.

        Parameters
        ----------
        speed : float
            The rotor rotation speed. Must be an element from the speed_range argument
            passed to the class (rad/s).
        amplitude_units : str, optional
            Units for the response magnitude.
            Acceptable units dimensionality are:

            '[length]' - Displays the displacement;

            '[speed]' - Displays the velocity;

            '[acceleration]' - Displays the acceleration.

            Default is "m" 0 to peak.
            To use peak to peak use '<unit> pkpk' (e.g. 'm pkpk')

        Returns
        -------
        major_axis_vector : np.ndarray
            major_axis_vector[0, :] = forward vector
            major_axis_vector[1, :] = backward vector
            major_axis_vector[2, :] = major axis angle
            major_axis_vector[3, :] = major axis vector for the maximum major axis angle
            major_axis_vector[4, :] = absolute values for major axes vectors
        """
        nodes = self.rotor.nodes
        ndof = self.rotor.number_dof

        major_axis_vector = np.zeros((5, len(nodes)), dtype=complex)
        idx = np.where(np.isclose(self.speed_range, speed, atol=1e-6))[0][0]

        unit_type = str(Q_(1, amplitude_units).dimensionality)
        try:
            response = self.__dict__[self.default_units[unit_type][1]]
        except KeyError:
            raise ValueError(
                "Not supported unit. Dimensionality options are '[length]', '[speed]', '[acceleration]'"
            )

        for i, n in enumerate(nodes):
            dofx = ndof * n
            dofy = ndof * n + 1

            # Relative angle between probes (90°)
            Rel_ang = np.exp(1j * np.pi / 2)

            # Foward and Backward vectors
            fow = response[dofx, idx] / 2 + Rel_ang * response[dofy, idx] / 2
            back = (
                np.conj(response[dofx, idx]) / 2
                + Rel_ang * np.conj(response[dofy, idx]) / 2
            )

            ang_fow = np.angle(fow)
            if ang_fow < 0:
                ang_fow += 2 * np.pi

            ang_back = np.angle(back)
            if ang_back < 0:
                ang_back += 2 * np.pi

            # Major axis angles
            ang_maj_ax = (ang_back - ang_fow) / 2

            # Adjusting points to the same quadrant
            if ang_maj_ax > np.pi:
                ang_maj_ax -= np.pi

            major_axis_vector[0, i] = fow
            major_axis_vector[1, i] = back
            major_axis_vector[2, i] = ang_maj_ax

        max_major_axis_angle = np.max(major_axis_vector[2])

        # fmt: off
        major_axis_vector[3] = (
            major_axis_vector[0] * np.exp(1j * max_major_axis_angle) +
            major_axis_vector[1] * np.exp(-1j * max_major_axis_angle)
        )
        major_axis_vector[4] = np.abs(
            major_axis_vector[0] * np.exp(1j * major_axis_vector[2]) +
            major_axis_vector[1] * np.exp(-1j * major_axis_vector[2])
        )
        # fmt: on

        return major_axis_vector

    def _calculate_bending_moment(self, speed):
        """Calculate the bending moment in X and Y directions.

        This method calculate forces and moments on nodal positions for a deflected
        shape configuration.

        Parameters
        ----------
        speed : float
            The rotor rotation speed. Must be an element from the speed_range argument
            passed to the class (rad/s).

        Returns
        -------
        Mx : array
            Bending Moment on X directon.
        My : array
            Bending Moment on Y directon.
        """
        idx = np.where(np.isclose(self.speed_range, speed, atol=1e-6))[0][0]
        mag = np.abs(self.forced_resp[:, idx])
        phase = np.angle(self.forced_resp[:, idx])
        num_dof = self.rotor.number_dof
        nodes = self.rotor.nodes

        Mx = np.zeros_like(nodes, dtype=np.float64)
        My = np.zeros_like(nodes, dtype=np.float64)
        mag = mag * np.cos(-phase)

        # fmt: off
        for i, el in enumerate(self.rotor.shaft_elements):
            x = (-el.material.E * el.Ie / el.L ** 2) * np.array([
                [-6, +6, -4 * el.L, -2 * el.L],
                [+6, -6, +2 * el.L, +4 * el.L],
            ])
            response_x = np.array([
                [mag[num_dof * el.n_l + 0]],
                [mag[num_dof * el.n_r + 0]],
                [mag[num_dof * el.n_l + int(num_dof / 2) + 1]],
                [mag[num_dof * el.n_r + int(num_dof / 2) + 1]],
            ])

            Mx[[el.n_l, el.n_r]] += (x @ response_x).flatten()

            y = (-el.material.E * el.Ie / el.L ** 2) * np.array([
                [-6, +6, +4 * el.L, +2 * el.L],
                [+6, -6, -2 * el.L, -4 * el.L],
            ])
            response_y = np.array([
                [mag[num_dof * el.n_l + 1]],
                [mag[num_dof * el.n_r + 1]],
                [mag[num_dof * el.n_l + int(num_dof / 2) + 0]],
                [mag[num_dof * el.n_r + int(num_dof / 2) + 0]],
            ])
            My[[el.n_l, el.n_r]] += (y @ response_y).flatten()
        # fmt: on

        return Mx, My

    @check_units
    def plot_deflected_shape_2d(
        self,
        speed,
        amplitude_units="m",
        phase_units="rad",
        rotor_length_units="m",
        fig=None,
        **kwargs,
    ):
        """Plot the 2D deflected shape diagram.

        Parameters
        ----------
        speed : float, pint.Quantity
            The rotor rotation speed. Must be an element from the speed_range argument
            passed to the class.
            Default unit is rad/s.
        amplitude_units : str, optional
            Units for the response magnitude.
            Acceptable units dimensionality are:

            '[length]' - Displays the displacement;

            '[speed]' - Displays the velocity;

            '[acceleration]' - Displays the acceleration.

            Default is "m" 0 to peak.
            To use peak to peak use '<unit> pkpk' (e.g. 'm pkpk')
        phase_units : str, optional
            Phase units.
            Default is "rad"
        rotor_length_units : str, optional
            Displacement units.
            Default is 'm'.
        fig : Plotly graph_objects.Figure()
            The figure object with the plot.
        kwargs : optional
            Additional key word arguments can be passed to change the deflected shape
            plot layout only (e.g. width=1000, height=800, ...).
            *See Plotly Python Figure Reference for more information.

        Returns
        -------
        fig : Plotly graph_objects.Figure()
            The figure object with the plot.
        """
        if not any(np.isclose(self.speed_range, speed, atol=1e-6)):
            raise ValueError("No data available for this speed value.")

        unit_type = str(Q_(1, amplitude_units).dimensionality)
        try:
            base_unit = self.default_units[unit_type][0]
        except KeyError:
            raise ValueError(
                "Not supported unit. Dimensionality options are '[length]', '[speed]', '[acceleration]'"
            )

        # get response with the right displacement units and speed
        response = self.__dict__[self.default_units[unit_type][1]]
        idx = np.where(np.isclose(self.speed_range, speed, atol=1e-6))[0][0]
        response = Q_(response[:, idx], base_unit).to(amplitude_units).m

        shape = Shape(
            vector=response,
            nodes=self.rotor.nodes,
            nodes_pos=self.rotor.nodes_pos,
            shaft_elements_length=self.rotor.shaft_elements_length,
            number_dof=self.rotor.number_dof,
        )

        if fig is None:
            fig = go.Figure()
        fig = shape.plot_2d(
            phase_units=phase_units, length_units=rotor_length_units, fig=fig
        )

        # customize hovertemplate
        fig.update_traces(
            selector=dict(name="major"),
            hovertemplate=(
                f"Amplitude ({amplitude_units}): %{{y:.2e}}<br>"
                + f"Phase ({phase_units}): %{{customdata:.2f}}<br>"
                + f"Nodal Position ({rotor_length_units}): %{{x:.2f}}"
            ),
        )
        fig.update_yaxes(
            title_text=f"Major Axis Amplitude ({amplitude_units})",
        )

        return fig

    def plot_deflected_shape_3d(
        self,
        speed,
        amplitude_units="m",
        phase_units="rad",
        rotor_length_units="m",
        fig=None,
        **kwargs,
    ):
        """Plot the 3D deflected shape diagram.

        Parameters
        ----------
        speed : float
            The rotor rotation speed. Must be an element from the speed_range argument
            passed to the class (rad/s).
        amplitude_units : str, optional
            Units for the response magnitude.
            Acceptable units dimensionality are:

            '[length]' - Displays the displacement;

            '[speed]' - Displays the velocity;

            '[acceleration]' - Displays the acceleration.

            Default is "m" 0 to peak.
            To use peak to peak use '<unit> pkpk' (e.g. 'm pkpk')
        phase_units : str, optional
            Phase units.
            Default is "rad"
        rotor_length_units : str, optional
            Rotor Length units.
            Default is 'm'.
        fig : Plotly graph_objects.Figure()
            The figure object with the plot.
        kwargs : optional
            Additional key word arguments can be passed to change the deflected shape
            plot layout only (e.g. width=1000, height=800, ...).
            *See Plotly Python Figure Reference for more information.

        Returns
        -------
        fig : Plotly graph_objects.Figure()
            The figure object with the plot.
        """
        if not any(np.isclose(self.speed_range, speed, atol=1e-6)):
            raise ValueError("No data available for this speed value.")

        unit_type = str(Q_(1, amplitude_units).dimensionality)
        try:
            base_unit = self.default_units[unit_type][0]
        except KeyError:
            raise ValueError(
                "Not supported unit. Dimensionality options are '[length]', '[speed]', '[acceleration]'"
            )

        if not any(np.isclose(self.speed_range, speed, atol=1e-6)):
            raise ValueError("No data available for this speed value.")

        unit_type = str(Q_(1, amplitude_units).dimensionality)
        try:
            base_unit = self.default_units[unit_type][0]
        except KeyError:
            raise ValueError(
                "Not supported unit. Dimensionality options are '[length]', '[speed]', '[acceleration]'"
            )

        # get response with the right displacement units and speed
        response = self.__dict__[self.default_units[unit_type][1]]
        idx = np.where(np.isclose(self.speed_range, speed, atol=1e-6))[0][0]
        response = Q_(response[:, idx], base_unit).to(amplitude_units).m
        unbalance = self.unbalance

        shape = Shape(
            vector=response,
            nodes=self.rotor.nodes,
            nodes_pos=self.rotor.nodes_pos,
            shaft_elements_length=self.rotor.shaft_elements_length,
            number_dof=self.rotor.number_dof,
        )

        if fig is None:
            fig = go.Figure()

        fig = shape.plot_3d(
            phase_units=phase_units, length_units=rotor_length_units, fig=fig
        )

        # plot unbalance markers
        for i, n, amplitude, phase in zip(
            range(unbalance.shape[1]), unbalance[0], unbalance[1], unbalance[2]
        ):
            # scale unbalance marker to half the maximum major axis
            n = int(n)
            scaled_amplitude = np.max(shape.major_axis) / 2
            x = scaled_amplitude * np.cos(phase)
            y = scaled_amplitude * np.sin(phase)
            z_pos = Q_(shape.nodes_pos[n], "m").to(rotor_length_units).m

            fig.add_trace(
                go.Scatter3d(
                    x=[z_pos, z_pos],
                    y=[0, Q_(x, "m").to(amplitude_units).m],
                    z=[0, Q_(y, "m").to(amplitude_units).m],
                    mode="lines",
                    line=dict(color=tableau_colors["red"]),
                    legendgroup="Unbalance",
                    hoverinfo="none",
                    showlegend=False,
                )
            )
            fig.add_trace(
                go.Scatter3d(
                    x=[z_pos],
                    y=[Q_(x, "m").to(amplitude_units).m],
                    z=[Q_(y, "m").to(amplitude_units).m],
                    mode="markers",
                    marker=dict(color=tableau_colors["red"], symbol="diamond"),
                    name="Unbalance",
                    legendgroup="Unbalance",
                    showlegend=True if i == 0 else False,
                    hovertemplate=(
                        f"Node: {n}<br>"
                        + f"Magnitude: {amplitude:.2e}<br>"
                        + f"Phase: {phase:.2f}"
                    ),
                )
            )

        # customize hovertemplate
        fig.update_traces(
            selector=dict(name="Major axis"),
            hovertemplate=(
                "Nodal Position: %{x:.2f}<br>"
                + "Major axis: %{customdata[0]:.2e}<br>"
                + "Angle: %{customdata[1]:.2f}"
            ),
        )

        plot_range = Q_(np.max(shape.major_axis) * 1.5, "m").to(amplitude_units).m
        fig.update_layout(
            scene=dict(
                xaxis=dict(
                    title=dict(text=f"Rotor Length ({rotor_length_units})"),
                    autorange="reversed",
                    nticks=5,
                ),
                yaxis=dict(
                    title=dict(text=f"Amplitude x ({amplitude_units})"),
                    range=[-plot_range, plot_range],
                    nticks=5,
                ),
                zaxis=dict(
                    title=dict(text=f"Amplitude y ({amplitude_units})"),
                    range=[-plot_range, plot_range],
                    nticks=5,
                ),
            ),
        )

        return fig

    def plot_bending_moment(
        self,
        speed,
        frequency_units="rad/s",
        moment_units="N*m",
        rotor_length_units="m",
        fig=None,
        **kwargs,
    ):
        """Plot the bending moment diagram.

        Parameters
        ----------
        speed : float
            The rotor rotation speed. Must be an element from the speed_range argument
            passed to the class (rad/s).
        frequency_units : str, optional
            Frequency units.
            Default is "rad/s"
        moment_units : str, optional
            Moment units.
            Default is 'N*m'.
        rotor_length_units : str
            Rotor Length units.
            Default is m.
        fig : Plotly graph_objects.Figure()
            The figure object with the plot.
        kwargs : optional
            Additional key word arguments can be passed to change the deflected shape
            plot layout only (e.g. width=1000, height=800, ...).
            *See Plotly Python Figure Reference for more information.

        Returns
        -------
        fig : Plotly graph_objects.Figure()
            The figure object with the plot.
        """
        if not any(np.isclose(self.speed_range, speed, atol=1e-6)):
            raise ValueError("No data available for this speed value.")

        Mx, My = self._calculate_bending_moment(speed=speed)
        Mx = Q_(Mx, "N*m").to(moment_units).m
        My = Q_(My, "N*m").to(moment_units).m
        Mr = np.sqrt(Mx**2 + My**2)

        nodes_pos = Q_(self.rotor.nodes_pos, "m").to(rotor_length_units).m

        if fig is None:
            fig = go.Figure()
        fig.add_trace(
            go.Scatter(
                x=nodes_pos,
                y=Mx,
                mode="lines",
                name=f"Bending Moment (X dir.) ({moment_units})",
                legendgroup="Mx",
                showlegend=True,
                hovertemplate=f"Nodal Position: %{{x:.2f}}<br>Mx ({moment_units}): %{{y:.2e}}",
            )
        )
        fig.add_trace(
            go.Scatter(
                x=nodes_pos,
                y=My,
                mode="lines",
                name=f"Bending Moment (Y dir.) ({moment_units})",
                legendgroup="My",
                showlegend=True,
                hovertemplate=f"Nodal Position: %{{x:.2f}}<br>My ({moment_units}): %{{y:.2e}}",
            )
        )
        fig.add_trace(
            go.Scatter(
                x=nodes_pos,
                y=Mr,
                mode="lines",
                name=f"Bending Moment (abs) ({moment_units})",
                legendgroup="Mr",
                showlegend=True,
                hovertemplate=f"Nodal Position: %{{x:.2f}}<br>Mr ({moment_units}): %{{y:.2e}}",
            )
        )

        # plot center line
        fig.add_trace(
            go.Scatter(
                x=nodes_pos,
                y=np.zeros_like(nodes_pos),
                mode="lines",
                line=dict(color="black", dash="dashdot"),
                showlegend=False,
                hoverinfo="none",
            )
        )

        fig.update_xaxes(title_text=f"Rotor Length ({rotor_length_units})")
        fig.update_yaxes(
            title_text=f"Bending Moment ({moment_units})",
            title_font=dict(size=12),
        )
        fig.update_layout(**kwargs)

        return fig

    def plot_deflected_shape(
        self,
        speed,
        samples=101,
        frequency_units="rad/s",
        amplitude_units="m",
        rotor_length_units="m",
        moment_units="N*m",
        shape2d_kwargs=None,
        shape3d_kwargs=None,
        bm_kwargs=None,
        subplot_kwargs=None,
    ):
        """Plot deflected shape diagrams.

        This method returns a subplot with:
            - 3D view deflected shape;
            - 2D view deflected shape - Major Axis;
            - Bending Moment Diagram;

        Parameters
        ----------
        speed : float
            The rotor rotation speed. Must be an element from the speed_range argument
            passed to the class (rad/s).
        samples : int, optional
            Number of samples to generate the orbit for each node.
            Default is 101.
        frequency_units : str, optional
            Frequency units.
            Default is "rad/s"
        amplitude_units : str, optional
            Units for the response magnitude.
            Acceptable units dimensionality are:

            '[length]' - Displays the displacement;

            '[speed]' - Displays the velocity;

            '[acceleration]' - Displays the acceleration.

            Default is "m/N" 0 to peak.
            To use peak to peak use '<unit> pkpk' (e.g. 'm/N pkpk')
        rotor_length_units : str, optional
            Rotor length units.
            Default is 'm'.
        moment_units : str
            Moment units.
            Default is 'N*m'
        shape2d_kwargs : optional
            Additional key word arguments can be passed to change the 2D deflected shape
            plot layout only (e.g. width=1000, height=800, ...).
            *See Plotly Python Figure Reference for more information.
        shape3d_kwargs : optional
            Additional key word arguments can be passed to change the 3D deflected shape
            plot layout only (e.g. width=1000, height=800, ...).
            *See Plotly Python Figure Reference for more information.
        bm_kwargs : optional
            Additional key word arguments can be passed to change the bending moment
            diagram plot layout only (e.g. width=1000, height=800, ...).
            *See Plotly Python Figure Reference for more information.
        subplot_kwargs : optional
            Additional key word arguments can be passed to change the plot layout only
            (e.g. width=1000, height=800, ...). This kwargs override "mag_kwargs" and
            "phase_kwargs" dictionaries.
            *See Plotly Python Figure Reference for more information.

        Returns
        -------
        subplots : Plotly graph_objects.make_subplots()
            Plotly figure with Amplitude vs Frequency and Phase vs Frequency and
            polar Amplitude vs Phase plots.
        """
        shape2d_kwargs = {} if shape2d_kwargs is None else copy.copy(shape2d_kwargs)
        shape3d_kwargs = {} if shape3d_kwargs is None else copy.copy(shape3d_kwargs)
        bm_kwargs = {} if bm_kwargs is None else copy.copy(bm_kwargs)
        subplot_kwargs = {} if subplot_kwargs is None else copy.copy(subplot_kwargs)
        speed_str = Q_(speed, "rad/s").to(frequency_units).m

        fig0 = self.plot_deflected_shape_2d(
            speed,
            frequency_units=frequency_units,
            amplitude_units=amplitude_units,
            rotor_length_units=rotor_length_units,
            **shape2d_kwargs,
        )
        fig1 = self.plot_deflected_shape_3d(
            speed,
            frequency_units=frequency_units,
            amplitude_units=amplitude_units,
            rotor_length_units=rotor_length_units,
            **shape3d_kwargs,
        )
        fig2 = self.plot_bending_moment(
            speed,
            frequency_units=frequency_units,
            moment_units=moment_units,
            rotor_length_units=rotor_length_units,
            **bm_kwargs,
        )

        subplots = make_subplots(
            rows=2,
            cols=2,
            specs=[[{}, {"type": "scene", "rowspan": 2}], [{}, None]],
            shared_xaxes=True,
            vertical_spacing=0.02,
        )
        for data in fig0["data"]:
            subplots.add_trace(data, row=1, col=1)
        for data in fig1["data"]:
            subplots.add_trace(data, row=1, col=2)
        for data in fig2["data"]:
            subplots.add_trace(data, row=2, col=1)

        subplots.update_yaxes(fig0.layout.yaxis, row=1, col=1)
        subplots.update_xaxes(fig2.layout.xaxis, row=2, col=1)
        subplots.update_yaxes(fig2.layout.yaxis, row=2, col=1)
        subplots.update_layout(
            scene=dict(
                bgcolor=fig1.layout.scene.bgcolor,
                xaxis=fig1.layout.scene.xaxis,
                yaxis=fig1.layout.scene.yaxis,
                zaxis=fig1.layout.scene.zaxis,
                domain=dict(x=[0.47, 1]),
                aspectmode=fig1.layout.scene.aspectmode,
                aspectratio=fig1.layout.scene.aspectratio,
            ),
            title=dict(
                text=f"Deflected Shape<br>Speed = {speed_str} {frequency_units}",
            ),
            legend=dict(
                orientation="h",
                xanchor="center",
                yanchor="bottom",
                x=0.5,
                y=-0.3,
            ),
            **subplot_kwargs,
        )

        return subplots


class StaticResults(Results):
    """Class used to store results and provide plots for Static Analysis.

    This class plots free-body diagram, deformed shaft, shearing
    force diagram and bending moment diagram.

    Parameters
    ----------
    deformation : array
        shaft displacement in y direction.
    Vx : array
        shearing force array.
    Bm : array
        bending moment array.
    w_shaft : dataframe
        shaft dataframe
    disk_forces : dict
        Indicates the force exerted by each disk.
    bearing_forces : dict
        Relates the static force at each node due to the bearing reaction forces.
    nodes : list
        list of nodes numbers.
    nodes_pos : list
        list of nodes positions.
    Vx_axis : array
        X axis for displaying shearing force and bending moment.

    Returns
    -------
    fig : Plotly graph_objects.Figure()
        Plotly figure with Static Analysis plots depending on which method
        is called.
    """

    def __init__(
        self,
        deformation,
        Vx,
        Bm,
        w_shaft,
        disk_forces,
        bearing_forces,
        nodes,
        nodes_pos,
        Vx_axis,
    ):
        self.deformation = deformation
        self.Vx = Vx
        self.Bm = Bm
        self.w_shaft = w_shaft
        self.disk_forces = disk_forces
        self.bearing_forces = bearing_forces
        self.nodes = nodes
        self.nodes_pos = nodes_pos
        self.Vx_axis = Vx_axis

    def plot_deformation(
        self, deformation_units="m", rotor_length_units="m", fig=None, **kwargs
    ):
        """Plot the shaft static deformation.

        This method plots:
            deformed shaft

        Parameters
        ----------
        deformation_units : str
            Deformation units.
            Default is 'm'.
        rotor_length_units : str
            Rotor Length units.
            Default is 'm'.
        fig : Plotly graph_objects.Figure()
            The figure object with the plot.
        kwargs : optional
            Additional key word arguments can be passed to change the plot layout only
            (e.g. width=1000, height=800, ...).
            *See Plotly Python Figure Reference for more information.

        Returns
        -------
        fig : Plotly graph_objects.Figure()
            The figure object with the plot.
        """
        if fig is None:
            fig = go.Figure()

        shaft_end = self.nodes_pos[-1]
        shaft_end = Q_(shaft_end, "m").to(rotor_length_units).m

        # fig - plot centerline
        fig.add_trace(
            go.Scatter(
                x=[-0.01 * shaft_end, 1.01 * shaft_end],
                y=[0, 0],
                mode="lines",
                line=dict(color="black", dash="dashdot"),
                showlegend=False,
                hoverinfo="none",
            )
        )

        fig.add_trace(
            go.Scatter(
                x=Q_(self.nodes_pos, "m").to(rotor_length_units).m,
                y=Q_(self.deformation, "m").to(deformation_units).m,
                mode="lines",
                line_shape="spline",
                line_smoothing=1.0,
                name=f"Shaft",
                showlegend=True,
                hovertemplate=(
                    f"Rotor Length ({rotor_length_units}): %{{x:.2f}}<br>Displacement ({deformation_units}): %{{y:.2e}}"
                ),
            )
        )

        fig.update_xaxes(title_text=f"Rotor Length ({rotor_length_units})")
        fig.update_yaxes(title_text=f"Deformation ({deformation_units})")
        fig.update_layout(title=dict(text="Static Deformation"), **kwargs)

        return fig

    def plot_free_body_diagram(
        self, force_units="N", rotor_length_units="m", fig=None, **kwargs
    ):
        """Plot the rotor free-body diagram.

        Parameters
        ----------
        force_units : str
            Force units.
            Default is 'N'.
        rotor_length_units : str
            Rotor Length units.
            Default is 'm'.
        subplots : Plotly graph_objects.make_subplots()
            The figure object with the plot.
        kwargs : optional
            Additional key word arguments can be passed to change the plot layout only
            (e.g. plot_bgcolor="white", ...).
            *See Plotly Python make_subplot Reference for more information.

        Returns
        -------
        subplots : Plotly graph_objects.make_subplots()
            The figure object with the plot.
        """
        col = cols = 1
        row = rows = 1
        if fig is None:
            fig = make_subplots(
                rows=rows,
                cols=cols,
                subplot_titles=["Free-Body Diagram"],
            )

        y_start = 5.0
        nodes_pos = self.nodes_pos
        nodes = self.nodes

        fig.add_trace(
            go.Scatter(
                x=Q_(nodes_pos, "m").to(rotor_length_units).m,
                y=np.zeros(len(nodes_pos)),
                mode="lines",
                line=dict(color="black"),
                hoverinfo="none",
                showlegend=False,
            ),
            row=row,
            col=col,
        )
        fig.add_trace(
            go.Scatter(
                x=Q_(nodes_pos, "m").to(rotor_length_units).m,
                y=[y_start] * len(nodes_pos),
                mode="lines",
                line=dict(color="black"),
                hoverinfo="none",
                showlegend=False,
            ),
            row=row,
            col=col,
        )

        # fig - plot arrows indicating shaft weight distribution
        text = "{:.2f}".format(Q_(self.w_shaft, "N").to(force_units).m)
        ini = nodes_pos[0]
        fin = nodes_pos[-1]
        arrows_list = np.arange(ini, 1.01 * fin, (fin - ini) / 5.0)
        for node in arrows_list:
            fig.add_annotation(
                x=Q_(node, "m").to(rotor_length_units).m,
                y=0,
                axref="x{}".format(1),
                ayref="y{}".format(1),
                showarrow=True,
                arrowhead=2,
                arrowsize=1,
                arrowwidth=5,
                arrowcolor="DimGray",
                ax=Q_(node, "m").to(rotor_length_units).m,
                ay=y_start * 1.08,
                row=row,
                col=col,
            )
        fig.add_annotation(
            x=Q_(nodes_pos[0], "m").to(rotor_length_units).m,
            y=y_start,
            xref="x{}".format(1),
            yref="y{}".format(1),
            xshift=125,
            yshift=20,
            text=f"Shaft weight = {text}{force_units}",
            align="right",
            showarrow=False,
        )

        # plot bearing reaction forces
        for k, v in self.bearing_forces.items():
            _, node = k.split("_")
            node = int(node)
            if node in nodes:
                text = f"{Q_(v, 'N').to(force_units).m:.2f}"
                var = 1 if v < 0 else -1
                fig.add_annotation(
                    x=Q_(nodes_pos[nodes.index(node)], "m").to(rotor_length_units).m,
                    y=0,
                    axref="x{}".format(1),
                    ayref="y{}".format(1),
                    text=f"Fb = {text}{force_units}",
                    textangle=90,
                    showarrow=True,
                    arrowhead=2,
                    arrowsize=1,
                    arrowwidth=5,
                    arrowcolor="DarkSalmon",
                    ax=Q_(nodes_pos[nodes.index(node)], "m").to(rotor_length_units).m,
                    ay=var * 2.5 * y_start,
                    row=row,
                    col=col,
                )

            # plot disk forces
            for k, v in self.disk_forces.items():
                _, node = k.split("_")
                node = int(node)
                if node in nodes:
                    text = f"{-Q_(v, 'N').to(force_units).m:.2f}"
                    fig.add_annotation(
                        x=Q_(nodes_pos[nodes.index(node)], "m")
                        .to(rotor_length_units)
                        .m,
                        y=0,
                        axref="x{}".format(1),
                        ayref="y{}".format(1),
                        text=f"Fd = {text}{force_units}",
                        textangle=270,
                        showarrow=True,
                        arrowhead=2,
                        arrowsize=1,
                        arrowwidth=5,
                        arrowcolor="FireBrick",
                        ax=Q_(nodes_pos[nodes.index(node)], "m")
                        .to(rotor_length_units)
                        .m,
                        ay=2.5 * y_start,
                        row=row,
                        col=col,
                    )

            fig.update_xaxes(
                title_text=f"Rotor Length ({rotor_length_units})", row=row, col=col
            )
            fig.update_yaxes(
                visible=False, gridcolor="lightgray", showline=False, row=row, col=col
            )
            # j += 1

        fig.update_layout(**kwargs)

        return fig

    def plot_shearing_force(
        self, force_units="N", rotor_length_units="m", fig=None, **kwargs
    ):
        """Plot the rotor shearing force diagram.

        This method plots:
            shearing force diagram.

        Parameters
        ----------
        force_units : str
            Force units.
            Default is 'N'.
        rotor_length_units : str
            Rotor Length units.
            Default is 'm'.
        fig : Plotly graph_objects.Figure()
            The figure object with the plot.
        kwargs : optional
            Additional key word arguments can be passed to change the plot layout only
            (e.g. width=1000, height=800, ...).
            *See Plotly Python Figure Reference for more information.

        Returns
        -------
        fig : Plotly graph_objects.Figure()
            The figure object with the plot.
        """
        if fig is None:
            fig = go.Figure()

        shaft_end = Q_(self.nodes_pos[-1], "m").to(rotor_length_units).m

        # fig - plot centerline
        fig.add_trace(
            go.Scatter(
                x=[-0.1 * shaft_end, 1.1 * shaft_end],
                y=[0, 0],
                mode="lines",
                line=dict(color="black", dash="dashdot"),
                showlegend=False,
                hoverinfo="none",
            )
        )

        Vx, Vx_axis = self.Vx, self.Vx_axis
        fig.add_trace(
            go.Scatter(
                x=Q_(Vx_axis, "m").to(rotor_length_units).m,
                y=Q_(Vx, "N").to(force_units).m,
                mode="lines",
                name=f"Shaft",
                legendgroup=f"Shaft",
                showlegend=True,
                hovertemplate=(
                    f"Rotor Length ({rotor_length_units}): %{{x:.2f}}<br>Shearing Force ({force_units}): %{{y:.2f}}"
                ),
            )
        )

        fig.update_xaxes(
            title_text=f"Rotor Length ({rotor_length_units})",
            range=[-0.1 * shaft_end, 1.1 * shaft_end],
        )
        fig.update_yaxes(title_text=f"Force ({force_units})")
        fig.update_layout(title=dict(text="Shearing Force Diagram"), **kwargs)

        return fig

    def plot_bending_moment(
        self, moment_units="N*m", rotor_length_units="m", fig=None, **kwargs
    ):
        """Plot the rotor bending moment diagram.

        This method plots:
            bending moment diagram.

        Parameters
        ----------
        moment_units : str, optional
            Moment units.
            Default is 'N*m'.
        rotor_length_units : str
            Rotor Length units.
            Default is 'm'.
        fig : Plotly graph_objects.Figure()
            Plotly figure with the bending moment diagram plot

        Returns
        -------
        fig : Plotly graph_objects.Figure()
            Plotly figure with the bending moment diagram plot
        """
        if fig is None:
            fig = go.Figure()

        shaft_end = Q_(self.nodes_pos[-1], "m").to(rotor_length_units).m

        # fig - plot centerline
        fig.add_trace(
            go.Scatter(
                x=[-0.1 * shaft_end, 1.1 * shaft_end],
                y=[0, 0],
                mode="lines",
                line=dict(color="black", dash="dashdot"),
                showlegend=False,
                hoverinfo="none",
            )
        )

        Bm, nodes_pos = self.Bm, self.Vx_axis
        fig.add_trace(
            go.Scatter(
                x=Q_(nodes_pos, "m").to(rotor_length_units).m,
                y=Q_(Bm, "N*m").to(moment_units).m,
                mode="lines",
                line_shape="spline",
                line_smoothing=1.0,
                name=f"Shaft",
                legendgroup=f"Shaft",
                showlegend=True,
                hovertemplate=(
                    f"Rotor Length ({rotor_length_units}): %{{x:.2f}}<br>Bending Moment ({moment_units}): %{{y:.2f}}"
                ),
            )
        )

        fig.update_xaxes(title_text=f"Rotor Length ({rotor_length_units})")
        fig.update_yaxes(title_text=f"Bending Moment ({moment_units})")
        fig.update_layout(title=dict(text="Bending Moment Diagram"), **kwargs)

        return fig


class SummaryResults(Results):
    """Class used to store results and provide plots rotor summary.

    This class aims to present a summary of the main parameters and attributes
    from a rotor model. The data is presented in a table format.

    Parameters
    ----------
    df_shaft: dataframe
        shaft dataframe
    df_disks: dataframe
        disks dataframe
    df_bearings: dataframe
        bearings dataframe
    brg_forces: list
        list of reaction forces on bearings
    nodes_pos:  list
        list of nodes axial position
    CG: float
        rotor center of gravity
    Ip: float
        rotor total moment of inertia around the center line
    tag: str
        rotor's tag

    Returns
    -------
    fig : Plotly graph_objects.make_subplots()
        The figure object with the tables plot.
    """

    def __init__(self, df_shaft, df_disks, df_bearings, brg_forces, CG, Ip, tag):
        self.df_shaft = df_shaft
        self.df_disks = df_disks
        self.df_bearings = df_bearings
        self.brg_forces = brg_forces
        self.CG = CG
        self.Ip = Ip
        self.tag = tag

    def plot(self):
        """Plot the summary table.

        This method plots:
            Table with summary of rotor parameters and attributes

        Returns
        -------
        fig : Plotly graph_objects.make_subplots()
            The figure object with the tables plot.
        """
        materials = [mat.name for mat in self.df_shaft["material"]]

        shaft_data = {
            "Shaft number": self.df_shaft["shaft_number"],
            "Left station": self.df_shaft["n_l"],
            "Right station": self.df_shaft["n_r"],
            "Elem number": self.df_shaft["_n"],
            "Beam left loc": self.df_shaft["nodes_pos_l"],
            "Length": self.df_shaft["L"],
            "Axial CG Pos": self.df_shaft["axial_cg_pos"],
            "Beam right loc": self.df_shaft["nodes_pos_r"],
            "Material": materials,
            "Mass": self.df_shaft["m"].map("{:.3f}".format),
            "Inertia": self.df_shaft["Im"].map("{:.2e}".format),
        }

        rotor_data = {
            "Tag": [self.tag],
            "Starting node": [self.df_shaft["n_l"].iloc[0]],
            "Ending node": [self.df_shaft["n_r"].iloc[-1]],
            "Starting point": [self.df_shaft["nodes_pos_l"].iloc[0]],
            "Total lenght": [self.df_shaft["nodes_pos_r"].iloc[-1]],
            "CG": ["{:.3f}".format(self.CG)],
            "Ip": ["{:.3e}".format(self.Ip)],
            "Rotor Mass": [
                "{:.3f}".format(np.sum(self.df_shaft["m"]) + np.sum(self.df_disks["m"]))
            ],
        }

        disk_data = {
            "Tag": self.df_disks["tag"],
            "Shaft number": self.df_disks["shaft_number"],
            "Node": self.df_disks["n"],
            "Nodal Position": self.df_disks["nodes_pos_l"],
            "Mass": self.df_disks["m"].map("{:.3f}".format),
            "Ip": self.df_disks["Ip"].map("{:.3e}".format),
        }

        bearing_data = {
            "Tag": self.df_bearings["tag"],
            "Shaft number": self.df_bearings["shaft_number"],
            "Node": self.df_bearings["n"],
            "N_link": self.df_bearings["n_link"],
            "Nodal Position": self.df_bearings["nodes_pos_l"],
            "Bearing force": list(self.brg_forces.values()),
        }

        fig = make_subplots(
            rows=2,
            cols=2,
            specs=[
                [{"type": "table"}, {"type": "table"}],
                [{"type": "table"}, {"type": "table"}],
            ],
            subplot_titles=[
                "Rotor data",
                "Shaft Element data",
                "Disk Element data",
                "Bearing Element data",
            ],
        )
        colors = ["#ffffff", "#c4d9ed"]
        fig.add_trace(
            go.Table(
                header=dict(
                    values=["{}".format(k) for k in rotor_data.keys()],
                    font=dict(size=12, color="white"),
                    line=dict(color="#1f4060", width=1.5),
                    fill=dict(color="#1f4060"),
                    align="center",
                ),
                cells=dict(
                    values=list(rotor_data.values()),
                    font=dict(size=12),
                    line=dict(color="#1f4060"),
                    fill=dict(color="white"),
                    align="center",
                    height=25,
                ),
            ),
            row=1,
            col=1,
        )

        cell_colors = [colors[i % 2] for i in range(len(materials))]
        fig.add_trace(
            go.Table(
                header=dict(
                    values=["{}".format(k) for k in shaft_data.keys()],
                    font=dict(family="Verdana", size=12, color="white"),
                    line=dict(color="#1e4162", width=1.5),
                    fill=dict(color="#1e4162"),
                    align="center",
                ),
                cells=dict(
                    values=list(shaft_data.values()),
                    font=dict(family="Verdana", size=12, color="#12263b"),
                    line=dict(color="#c4d9ed", width=1.5),
                    fill=dict(color=[cell_colors * len(shaft_data)]),
                    align="center",
                    height=25,
                ),
            ),
            row=1,
            col=2,
        )

        cell_colors = [colors[i % 2] for i in range(len(self.df_disks["tag"]))]
        fig.add_trace(
            go.Table(
                header=dict(
                    values=["{}".format(k) for k in disk_data.keys()],
                    font=dict(family="Verdana", size=12, color="white"),
                    line=dict(color="#1e4162", width=1.5),
                    fill=dict(color="#1e4162"),
                    align="center",
                ),
                cells=dict(
                    values=list(disk_data.values()),
                    font=dict(family="Verdana", size=12, color="#12263b"),
                    line=dict(color="#c4d9ed", width=1.5),
                    fill=dict(color=[cell_colors * len(shaft_data)]),
                    align="center",
                    height=25,
                ),
            ),
            row=2,
            col=1,
        )

        cell_colors = [colors[i % 2] for i in range(len(self.df_bearings["tag"]))]
        fig.add_trace(
            go.Table(
                header=dict(
                    values=["{}".format(k) for k in bearing_data.keys()],
                    font=dict(family="Verdana", size=12, color="white"),
                    line=dict(color="#1e4162", width=1.5),
                    fill=dict(color="#1e4162"),
                    align="center",
                ),
                cells=dict(
                    values=list(bearing_data.values()),
                    font=dict(family="Verdana", size=12, color="#12263b"),
                    line=dict(color="#c4d9ed", width=1.5),
                    fill=dict(color=[cell_colors * len(shaft_data)]),
                    align="center",
                    height=25,
                ),
            ),
            row=2,
            col=2,
        )
        return fig


class ConvergenceResults(Results):
    """Class used to store results and provide plots for Convergence Analysis.

    This class plots:
        Natural Frequency vs Number of Elements
        Relative Error vs Number of Elements

    Parameters
    ----------
    el_num : array
        Array with number of elements in each iteraction
    eigv_arr : array
        Array with the n'th natural frequency in each iteraction
    error_arr : array
        Array with the relative error in each iteraction

    Returns
    -------
    fig : Plotly graph_objects.make_subplots()
        The figure object with the plot.
    """

    def __init__(self, el_num, eigv_arr, error_arr):
        self.el_num = el_num
        self.eigv_arr = eigv_arr
        self.error_arr = error_arr

    def plot(self, fig=None, **kwargs):
        """Plot convergence results.

        This method plots:
            Natural Frequency vs Number of Elements
            Relative Error vs Number of Elements

        Parameters
        ----------
        fig : Plotly graph_objects.make_subplots()
            The figure object with the plot.
        kwargs : optional
            Additional key word arguments can be passed to change the plot layout only
            (e.g. width=1000, height=800, ...).
            *See Plotly Python Figure Reference for more information.

        Returns
        -------
        fig : Plotly graph_objects.make_subplots()
            The figure object with the plot.
        """
        if fig is None:
            fig = make_subplots(
                rows=1,
                cols=2,
                subplot_titles=["Frequency Evaluation", "Relative Error Evaluation"],
            )

        # plot Frequency vs number of elements
        fig.add_trace(
            go.Scatter(
                x=self.el_num,
                y=self.eigv_arr,
                mode="lines+markers",
                hovertemplate=(
                    "Number of Elements: %{x:.2f}<br>" + "Frequency: %{y:.0f}"
                ),
                showlegend=False,
            ),
            row=1,
            col=1,
        )
        fig.update_xaxes(title_text="Number of Elements", row=1, col=1)
        fig.update_yaxes(title_text="Frequency", row=1, col=1)

        # plot Error vs number of elements
        fig.add_trace(
            go.Scatter(
                x=self.el_num,
                y=self.error_arr,
                mode="lines+markers",
                hovertemplate=(
                    "Number of Elements: %{x:.2f}<br>" + "Relative Error: %{y:.0f}"
                ),
                showlegend=False,
            ),
            row=1,
            col=2,
        )

        fig.update_xaxes(title_text="Number of Elements", row=1, col=2)
        fig.update_yaxes(title_text="Relative Error (%)", row=1, col=2)

        fig.update_layout(**kwargs)

        return fig


class TimeResponseResults(Results):
    """Class used to store results and provide plots for Time Response Analysis.

    This class takes the results from time response analysis and creates a
    plots given a force and a time. It's possible to select through a time response for
    a single DoF, an orbit response for a single node or display orbit response for all
    nodes.
    The plot type options are:
        - 1d: plot time response for given probes.
        - 2d: plot orbit of a selected node of a rotor system.
        - 3d: plot orbits for each node on the rotor system in a 3D view.

    plot_1d: input probes.
    plot_2d: input a node.
    plot_3d: no need to input probes or node.

    Parameters
    ----------
    rotor : Rotor.object
        The Rotor object
    t : array
        Time values for the output.
    yout : array
        System response.
    xout : array
        Time evolution of the state vector.

    Returns
    -------
    fig : Plotly graph_objects.Figure()
        The figure object with the plot.
    """

    def __init__(self, rotor, t, yout, xout):
        self.t = t
        self.yout = yout
        self.xout = xout
        self.rotor = rotor

    def data_time_response(
        self,
        probe,
        probe_units="rad",
        displacement_units="m",
        time_units="s",
    ):
        """Return the time response given a list of probes in DataFrame format.

        Parameters
        ----------
        probe : list
            List with rs.Probe objects.
        probe_units : str, option
            Units for probe orientation.
            Default is "rad".
        displacement_units : str, optional
            Displacement units.
            Default is 'm'.
        time_units : str
            Time units.
            Default is 's'.

        Returns
        -------
         df : pd.DataFrame
            DataFrame storing the time response measured by probes.
        """
        data = {}

        nodes = self.rotor.nodes
        link_nodes = self.rotor.link_nodes
        ndof = self.rotor.number_dof

        for i, p in enumerate(probe):
            probe_direction = "radial"
            try:
                node = p.node
                angle = p.angle
                probe_tag = p.tag or p.get_label(i + 1)
                if p.direction == "axial":
                    if ndof == 6:
                        probe_direction = p.direction
                    else:
                        continue
            except AttributeError:
                node = p[0]
                warn(
                    "The use of tuples in the probe argument is deprecated. Use the Probe class instead.",
                    DeprecationWarning,
                )
                try:
                    angle = Q_(p[1], probe_units).to("rad").m
                except TypeError:
                    angle = p[1]
                try:
                    probe_tag = p[2]
                except IndexError:
                    probe_tag = f"Probe {i+1} - Node {p[0]}"

            data[f"angle[{i}]"] = angle
            data[f"probe_tag[{i}]"] = probe_tag
            data[f"probe_dir[{i}]"] = probe_direction

            fix_dof = (node - nodes[-1] - 1) * ndof // 2 if node in link_nodes else 0

            if probe_direction == "radial":
                dofx = ndof * node - fix_dof
                dofy = ndof * node + 1 - fix_dof

                # fmt: off
                operator = np.array(
                    [[np.cos(angle), np.sin(angle)],
                    [-np.sin(angle), np.cos(angle)]]
                )

                _probe_resp = operator @ np.vstack((self.yout[:, dofx], self.yout[:, dofy]))
                probe_resp = _probe_resp[0,:]
                # fmt: on
            else:
                dofz = ndof * node + 2 - fix_dof
                probe_resp = self.yout[:, dofz]

            probe_resp = Q_(probe_resp, "m").to(displacement_units).m
            data[f"probe_resp[{i}]"] = probe_resp

        data["time"] = Q_(self.t, "s").to(time_units).m
        df = pd.DataFrame(data)

        return df

    def plot_1d(
        self,
        probe,
        probe_units="rad",
        displacement_units="m",
        time_units="s",
        fig=None,
        **kwargs,
    ):
        """Plot time response.

        This method plots the time response given a list of probes with their nodes
        and orientations.

        Parameters
        ----------
        probe : list
            List with rs.Probe objects.
        probe_units : str, option
            Units for probe orientation.
            Default is "rad".
        displacement_units : str, optional
            Displacement units.
            Default is 'm'.
        time_units : str
            Time units.
            Default is 's'.
        fig : Plotly graph_objects.Figure()
            The figure object with the plot.
        kwargs : optional
            Additional key word arguments can be passed to change the plot layout only
            (e.g. width=1000, height=800, ...).
            *See Plotly Python Figure Reference for more information.

        Returns
        -------
        fig : Plotly graph_objects.Figure()
            The figure object with the plot.
        """

        if fig is None:
            fig = go.Figure()

        df = self.data_time_response(probe, probe_units, displacement_units, time_units)
        _time = df["time"].values
        for i, p in enumerate(probe):
            try:
                probe_tag = df[f"probe_tag[{i}]"].values[0]
                probe_resp = df[f"probe_resp[{i}]"].values

                fig.add_trace(
                    go.Scatter(
                        x=_time,
                        y=Q_(probe_resp, "m").to(displacement_units).m,
                        mode="lines",
                        name=probe_tag,
                        legendgroup=probe_tag,
                        showlegend=True,
                        hovertemplate=f"Time ({time_units}): %{{x:.2f}}<br>Amplitude ({displacement_units}): %{{y:.2e}}",
                    )
                )
            except KeyError:
                pass

        fig.update_xaxes(title_text=f"Time ({time_units})")
        fig.update_yaxes(title_text=f"Amplitude ({displacement_units})")
        fig.update_layout(**kwargs)

        return fig

    def plot_2d(self, node, displacement_units="m", fig=None, **kwargs):
        """Plot orbit response (2D).

        This function will take a rotor object and plot its orbit response using Plotly.

        Parameters
        ----------
        node: int, optional
            Selected node to plot orbit.
        displacement_units : str, optional
            Displacement units.
            Default is 'm'.
        fig : Plotly graph_objects.Figure()
            The figure object with the plot.
        kwargs : optional
            Additional key word arguments can be passed to change the plot layout only
            (e.g. width=1000, height=800, ...).
            *See Plotly Python Figure Reference for more information.

        Returns
        -------
        fig : Plotly graph_objects.Figure()
            The figure object with the plot.
        """
        nodes = self.rotor.nodes
        link_nodes = self.rotor.link_nodes
        ndof = self.rotor.number_dof

        fix_dof = (node - nodes[-1] - 1) * ndof // 2 if node in link_nodes else 0
        dofx = ndof * node - fix_dof
        dofy = ndof * node + 1 - fix_dof

        if fig is None:
            fig = go.Figure()

        fig.add_trace(
            go.Scatter(
                x=Q_(self.yout[:, dofx], "m").to(displacement_units).m,
                y=Q_(self.yout[:, dofy], "m").to(displacement_units).m,
                mode="lines",
                name="Orbit",
                legendgroup="Orbit",
                showlegend=False,
                hovertemplate=(
                    f"X - Amplitude ({displacement_units}): %{{x:.2e}}<br>Y - Amplitude ({displacement_units}): %{{y:.2e}}"
                ),
            )
        )

        fig.update_xaxes(title_text=f"Amplitude ({displacement_units}) - X direction")
        fig.update_yaxes(title_text=f"Amplitude ({displacement_units}) - Y direction")
        fig.update_layout(
            title=dict(text="Response for node {}".format(node)), **kwargs
        )

        return fig

    def plot_3d(
        self, displacement_units="m", rotor_length_units="m", fig=None, **kwargs
    ):
        """Plot orbit response (3D).

        This function will take a rotor object and plot its orbit response using Plotly.

        Parameters
        ----------
        displacement_units : str
            Displacement units.
            Default is 'm'.
        rotor_length_units : str
            Rotor Length units.
            Default is 'm'.
        fig : Plotly graph_objects.Figure()
            The figure object with the plot.
        kwargs : optional
            Additional key word arguments can be passed to change the plot layout only
            (e.g. hoverlabel_align="center", ...).
            *See Plotly Python Figure Reference for more information.

        Returns
        -------
        fig : Plotly graph_objects.Figure()
            The figure object with the plot.
        """
        nodes_pos = self.rotor.nodes_pos
        nodes = self.rotor.nodes
        ndof = self.rotor.number_dof

        if fig is None:
            fig = go.Figure()

        for n in nodes:
            x_pos = np.ones(self.yout.shape[0]) * nodes_pos[n]
            fig.add_trace(
                go.Scatter3d(
                    x=Q_(x_pos, "m").to(rotor_length_units).m,
                    y=Q_(self.yout[:, ndof * n], "m").to(displacement_units).m,
                    z=Q_(self.yout[:, ndof * n + 1], "m").to(displacement_units).m,
                    mode="lines",
                    line=dict(color=tableau_colors["blue"]),
                    name="Mean",
                    legendgroup="mean",
                    showlegend=False,
                    hovertemplate=(
                        f"Nodal Position ({rotor_length_units}): %{{x:.2f}}<br>X - Amplitude ({displacement_units}): %{{y:.2e}}<br>Y - Amplitude ({displacement_units}): %{{z:.2e}}"
                    ),
                    **kwargs,
                )
            )

        # plot center line
        line = np.zeros(len(nodes_pos))

        fig.add_trace(
            go.Scatter3d(
                x=Q_(nodes_pos, "m").to(rotor_length_units).m,
                y=line,
                z=line,
                mode="lines",
                line=dict(color="black", dash="dashdot"),
                showlegend=False,
            )
        )

        fig.update_layout(
            scene=dict(
                xaxis=dict(title=dict(text=f"Rotor Length ({rotor_length_units})")),
                yaxis=dict(title=dict(text=f"Amplitude - X ({displacement_units})")),
                zaxis=dict(title=dict(text=f"Amplitude - Y ({displacement_units})")),
                aspectmode="manual",
                aspectratio=dict(x=2.5, y=1, z=1),
            ),
            **kwargs,
        )

        return fig


class UCSResults(Results):
    """Class used to store results and provide plots for UCS Analysis.

    Parameters
    ----------
    stiffness_range : tuple, optional
        Tuple with (start, end) for stiffness range.
    stiffness_log : tuple, optional
        Evenly numbers spaced evenly on a log scale to create a better visualization
        (see np.logspace).
    bearing_frequency_range : tuple, optional
        The bearing frequency range used to calculate the intersection points.
        In some cases bearing coefficients will have to be extrapolated.
        The default is None. In this case the bearing frequency attribute is used.
    wn : array
        Undamped natural frequencies array.
    bearing : ross.BearingElement
        Bearing used in the calculation.
    intersection_points : array
        Points where there is a intersection between undamped natural frequency and
        the bearing stiffness.
    critical_points_modal : list
        List with modal results for each critical (intersection) point.
    """

    def __init__(
        self,
        stiffness_range,
        stiffness_log,
        bearing_frequency_range,
        wn,
        bearing,
        intersection_points,
        critical_points_modal,
    ):
        self.stiffness_range = stiffness_range
        self.stiffness_log = stiffness_log
        self.bearing_frequency_range = bearing_frequency_range
        self.wn = wn
        self.critical_points_modal = critical_points_modal
        self.bearing = bearing
        self.intersection_points = intersection_points

    def plot(
        self,
        fig=None,
        stiffness_units="N/m",
        frequency_units="rad/s",
        **kwargs,
    ):
        """Plot undamped critical speed map.

        This method will plot the undamped critical speed map for a given range
        of stiffness values. If the range is not provided, the bearing
        stiffness at rated speed will be used to create a range.

        Parameters
        ----------
        fig : Plotly graph_objects.Figure()
            The figure object with the plot.
        stiffness_units : str, optional
            Units for the x axis.
            Default is N/m.
        frequency_units : str, optional
            Units for th y axis.
            Default is rad/s
        kwargs : optional
            Additional key word arguments can be passed to change the plot layout only
            (e.g. width=1000, height=800, ...).
            *See Plotly Python Figure Reference for more information.

        Returns
        -------
        fig : Plotly graph_objects.Figure()
            The figure object with the plot.
        """

        stiffness_log = self.stiffness_log
        rotor_wn = self.wn
        bearing0 = self.bearing
        intersection_points = copy.copy(self.intersection_points)
        bearing_frequency_range = self.bearing_frequency_range

        if fig is None:
            fig = go.Figure()

        # convert to desired units
        stiffness_log = Q_(stiffness_log, "N/m").to(stiffness_units).m
        rotor_wn = Q_(rotor_wn, "rad/s").to(frequency_units).m
        intersection_points["x"] = (
            Q_(intersection_points["x"], "N/m").to(stiffness_units).m
        )
        intersection_points["y"] = (
            Q_(intersection_points["y"], "rad/s").to(frequency_units).m
        )
        bearing_kxx_stiffness = (
            Q_(bearing0.kxx_interpolated(bearing_frequency_range), "N/m")
            .to(stiffness_units)
            .m
        )
        bearing_kyy_stiffness = (
            Q_(bearing0.kyy_interpolated(bearing_frequency_range), "N/m")
            .to(stiffness_units)
            .m
        )
        bearing_frequency = Q_(bearing_frequency_range, "rad/s").to(frequency_units).m

        for j in range(rotor_wn.shape[0]):
            fig.add_trace(
                go.Scatter(
                    x=stiffness_log,
                    y=rotor_wn[j],
                    mode="lines",
                    hoverinfo="none",
                    showlegend=False,
                )
            )

        fig.add_trace(
            go.Scatter(
                x=intersection_points["x"],
                y=intersection_points["y"],
                mode="markers",
                marker=dict(symbol="circle-open-dot", color="red", size=8),
                hovertemplate=f"Stiffness ({stiffness_units}): %{{x:.2e}}<br>Frequency ({frequency_units}): %{{y:.2f}}",
                showlegend=False,
                name="",
            )
        )

        fig.add_trace(
            go.Scatter(
                x=bearing_kxx_stiffness,
                y=bearing_frequency,
                mode="lines",
                line=dict(dash="dashdot"),
                hoverinfo="none",
                name="Kxx",
            )
        )
        fig.add_trace(
            go.Scatter(
                x=bearing_kyy_stiffness,
                y=bearing_frequency,
                mode="lines",
                line=dict(dash="dashdot"),
                hoverinfo="none",
                name="Kyy",
            )
        )

        fig.update_xaxes(
            title_text=f"Bearing Stiffness ({stiffness_units})",
            type="log",
            exponentformat="power",
        )
        fig.update_yaxes(
            title_text=f"Critical Speed ({frequency_units})",
            type="log",
            exponentformat="power",
        )
        fig.update_layout(title=dict(text="Undamped Critical Speed Map"), **kwargs)

        return fig

    def plot_mode_2d(
        self,
        critical_mode,
        fig=None,
        frequency_type="wd",
        title=None,
        length_units="m",
        frequency_units="rad/s",
        **kwargs,
    ):
        """Plot (2D view) the mode shape.

        Parameters
        ----------
        critical_mode : int
            The n'th critical mode.
        fig : Plotly graph_objects.Figure()
            The figure object with the plot.
        frequency_type : str, optional
            "wd" calculates de map for the damped natural frequencies.
            "wn" calculates de map for the undamped natural frequencies.
            Defaults is "wd".
        title : str, optional
            A brief title to the mode shape plot, it will be displayed above other
            relevant data in the plot area. It does not modify the figure layout from
            Plotly.
        length_units : str, optional
            length units.
            Default is 'm'.
        frequency_units : str, optional
            Frequency units that will be used in the plot title.
            Default is rad/s.
        kwargs : optional
            Additional key word arguments can be passed to change the plot layout only
            (e.g. width=1000, height=800, ...).
            *See Plotly Python Figure Reference for more information.

        Returns
        -------
        fig : Plotly graph_objects.Figure()
            The figure object with the plot.
        """
        modal_critical = self.critical_points_modal[critical_mode]
        # select nearest forward
        forward_frequencies = modal_critical.wd[
            modal_critical.whirl_direction() == "Forward"
        ]
        idx_forward = (np.abs(forward_frequencies - modal_critical.speed)).argmin()
        forward_frequency = forward_frequencies[idx_forward]
        idx = (np.abs(modal_critical.wd - forward_frequency)).argmin()
        fig = modal_critical.plot_mode_2d(
            idx,
            fig=fig,
            frequency_type=frequency_type,
            title=title,
            length_units=length_units,
            frequency_units=frequency_units,
            **kwargs,
        )

        return fig

    def plot_mode_3d(
        self,
        critical_mode,
        fig=None,
        frequency_type="wd",
        title=None,
        length_units="m",
        frequency_units="rad/s",
        **kwargs,
    ):
        """Plot (3D view) the mode shapes.

        Parameters
        ----------
        critical_mode : int
            The n'th critical mode.
            Default is None
        fig : Plotly graph_objects.Figure()
            The figure object with the plot.
        frequency_type : str, optional
            "wd" calculates de map for the damped natural frequencies.
            "wn" calculates de map for the undamped natural frequencies.
            Defaults is "wd".
        title : str, optional
            A brief title to the mode shape plot, it will be displayed above other
            relevant data in the plot area. It does not modify the figure layout from
            Plotly.
        length_units : str, optional
            length units.
            Default is 'm'.
        frequency_units : str, optional
            Frequency units that will be used in the plot title.
            Default is rad/s.
        kwargs : optional
            Additional key word arguments can be passed to change the plot layout only
            (e.g. width=1000, height=800, ...).
            *See Plotly Python Figure Reference for more information.

        Returns
        -------
        fig : Plotly graph_objects.Figure()
            The figure object with the plot.
        """
        modal_critical = self.critical_points_modal[critical_mode]
        # select nearest forward
        forward_frequencies = modal_critical.wd[
            modal_critical.whirl_direction() == "Forward"
        ]
        idx_forward = (np.abs(forward_frequencies - modal_critical.speed)).argmin()
        forward_frequency = forward_frequencies[idx_forward]
        idx = (np.abs(modal_critical.wd - forward_frequency)).argmin()
        fig = modal_critical.plot_mode_3d(
            idx,
            fig=fig,
            frequency_type=frequency_type,
            title=title,
            length_units=length_units,
            frequency_units=frequency_units,
            **kwargs,
        )

        return fig


class Level1Results(Results):
    """Class used to store results and provide plots for Level 1 Stability Analysis.

    Parameters
    ----------
    stiffness_range : array
        Stiffness array used in the calculation.
    log_dec : array
        Calculated log dec array for each cross coupling.
    """

    def __init__(self, stiffness_range, log_dec):
        self.stiffness_range = stiffness_range
        self.log_dec = log_dec

    def plot(self, fig=None, **kwargs):
        """Plot level 1 stability analysis.

        This method will plot the stability 1 analysis for a
        given stiffness range.

        Parameters
        ----------
        fig : Plotly graph_objects.Figure
            The figure object with the plot.

        kwargs : optional
            Additional key word arguments can be passed to change the plot layout only
            (e.g. width=1000, height=800, ...).
            *See Plotly Python Figure Reference for more information.

        Returns
        -------
        fig : Plotly graph_objects.Figure()
            The figure object with the plot.
        """
        if fig is None:
            fig = go.Figure()

        stiffness = self.stiffness_range
        log_dec = self.log_dec

        fig.add_trace(
            go.Scatter(
                x=stiffness,
                y=log_dec,
                mode="lines",
                line=dict(width=3),
                showlegend=False,
                hovertemplate=("Stiffness: %{x:.2e}<br>" + "Log Dec: %{y:.2f}"),
            )
        )

        fig.update_xaxes(
            title_text="Applied Cross Coupled Stiffness", exponentformat="power"
        )
        fig.update_yaxes(title_text="Log Dec", exponentformat="power")
        fig.update_layout(title=dict(text="Level 1 stability analysis"), **kwargs)

        return fig<|MERGE_RESOLUTION|>--- conflicted
+++ resolved
@@ -1689,25 +1689,6 @@
         **kwargs,
     ):
 
-<<<<<<< HEAD
-        modal_results_crit = {}
-
-        def _plot_with_mode_shape_callback(trace, points, state):
-            point_idx = points.point_inds
-            if len(point_idx) > 0:
-                frequency = trace.x[point_idx][0]
-                natural_frequency = trace.y[point_idx][0]
-
-                # get modal results for desired frequency
-                try:
-                    modal = self.modal_results[
-                        Q_(frequency, frequency_units).to("rad/s").m
-                    ]
-                except:
-                    modal = modal_results_crit[
-                        Q_(frequency, frequency_units).to("rad/s").m
-                    ]
-=======
         camp_fig = self.plot(
             harmonics=harmonics,
             frequency_units=frequency_units,
@@ -1743,7 +1724,6 @@
                 modal = self.modal_results[Q_(frequency, frequency_units).to("rad/s").m]
             except:
                 modal = modal_results_crit[Q_(frequency, frequency_units).to("rad/s").m]
->>>>>>> bf7bf107
 
             idx = (
                 np.abs(modal.wd - Q_(natural_frequency, frequency_units).to("rad/s").m)
@@ -1800,20 +1780,6 @@
             fig=fig,
             **kwargs,
         )
-<<<<<<< HEAD
-        camp_fig = go.FigureWidget(camp_fig)
-
-        crit_speeds = camp_fig.data[0]["x"]
-        for w in crit_speeds:
-            w_si = Q_(w, frequency_units).to("rad/s").m
-            modal_results_crit[w_si] = self.run_modal(w_si)
-
-        for scatter in camp_fig.data:
-            scatter.on_click(_plot_with_mode_shape_callback)
-
-        plot_mode_3d = self.modal_results[self.speed_range[0]].plot_mode_3d(
-            0, frequency_units=frequency_units, damping_parameter=damping_parameter
-=======
 
         plot_mode_3d = update_mode_3d()
 
@@ -1839,12 +1805,8 @@
                 ),
             ],
             className="campbell-mode-shape",
->>>>>>> bf7bf107
-        )
-
-<<<<<<< HEAD
-        return VBox([camp_fig, plot_mode_3d])
-=======
+        )
+
         # Callback to update plot_mode_3d based on campbell diagram click
         @app.callback(Output("mode_3d", "figure"), [Input("campbell", "clickData")])
         def plot_with_mode_shape_callback(clickData):
@@ -1856,7 +1818,6 @@
         # Run app
         port = random.randint(8000, 9000)
         app.run(port=port, debug=False, jupyter_mode="inline", jupyter_height=768)
->>>>>>> bf7bf107
 
     def save(self, file):
         # TODO save modal results
