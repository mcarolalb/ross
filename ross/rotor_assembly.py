--- conflicted
+++ resolved
@@ -580,13 +580,8 @@
         array([91.79655318, 96.28899977])
         >>> fig = modal.plot_mode3D(0)
         """
-<<<<<<< HEAD
         evalues, evectors = self._eigen(speed, num_modes=num_modes)
         wn_len = num_modes // 2
-=======
-        evalues, evectors = self._eigen(speed, num_modes=num_modes, sparse=sparse)
-        wn_len = len(evalues) // 2
->>>>>>> e79f73d5
         wn = (np.absolute(evalues))[:wn_len]
         wd = (np.imag(evalues))[:wn_len]
         damping_ratio = (-np.real(evalues) / np.absolute(evalues))[:wn_len]
