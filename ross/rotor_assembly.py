import inspect
import sys
import warnings
from collections.abc import Iterable
from copy import copy, deepcopy
from itertools import chain, cycle
from pathlib import Path

import numpy as np
import pandas as pd
import toml
from methodtools import lru_cache
from plotly import express as px
from plotly import graph_objects as go
from scipy import io as sio
from scipy import linalg as la
from scipy import signal as signal
from scipy.integrate import cumulative_trapezoid as integrate
from scipy.linalg import lu_factor, lu_solve
from scipy.optimize import newton
from scipy.sparse import linalg as las

from ross.bearing_seal_element import (
    BallBearingElement,
    BearingElement,
    BearingFluidFlow,
    CylindricalBearing,
    MagneticBearingElement,
    RollerBearingElement,
    SealElement,
)
from ross.coupling_element import CouplingElement
from ross.disk_element import DiskElement
from ross.faults import Crack, MisalignmentFlex, MisalignmentRigid, Rubbing
from ross.materials import Material, steel
from ross.point_mass import PointMass
from ross.results import (
    CampbellResults,
    ConvergenceResults,
    CriticalSpeedResults,
    ForcedResponseResults,
    FrequencyResponseResults,
    Level1Results,
    ModalResults,
    StaticResults,
    SummaryResults,
    TimeResponseResults,
    UCSResults,
)
from ross.seals.labyrinth_seal import LabyrinthSeal
from ross.shaft_element import ShaftElement
from ross.units import Q_, check_units
from ross.utils import (
    assemble_C_K_matrices,
    convert_6dof_to_4dof,
    convert_6dof_to_torsional,
    intersection,
    newmark,
    remove_dofs,
)
<<<<<<< HEAD
from ross.seals.labyrinth_seal import LabyrinthSeal
from ross.seals.holepattern_seal import HolePatternSeal
from ross.bearings.cylindrical import THDCylindrical

=======
>>>>>>> 795715e0

__all__ = [
    "Rotor",
    "CoAxialRotor",
    "rotor_example",
    "compressor_example",
    "coaxrotor_example",
    "rotor_example_6dof",
    "rotor_example_with_damping",
]

# set Plotly palette of colors
colors = px.colors.qualitative.Dark24


class Rotor(object):
    r"""A rotor object.

    This class will create a rotor with the shaft,
    disk, bearing and seal elements provided.

    Parameters
    ----------
    shaft_elements : list
        List with the shaft elements
    disk_elements : list
        List with the disk elements
    bearing_elements : list
        List with the bearing elements
    point_mass_elements: list
        List with the point mass elements
    tag : str
        A tag for the rotor

    Returns
    -------
    A rotor object.

    Attributes
    ----------
    evalues : array
        Rotor's eigenvalues.
    evectors : array
        Rotor's eigenvectors.
    wn : array
        Rotor's natural frequencies in rad/s.
    wd : array
        Rotor's damped natural frequencies in rad/s.

    Examples
    --------
    >>> #  Rotor without damping with 2 shaft elements 1 disk and 2 bearings
    >>> import ross as rs
    >>> steel = rs.materials.steel
    >>> z = 0
    >>> le = 0.25
    >>> i_d = 0
    >>> o_d = 0.05
    >>> tim0 = rs.ShaftElement(le, i_d, o_d,
    ...                        material=steel,
    ...                        shear_effects=True,
    ...                        rotary_inertia=True,
    ...                        gyroscopic=True)
    >>> tim1 = rs.ShaftElement(le, i_d, o_d,
    ...                        material=steel,
    ...                        shear_effects=True,
    ...                        rotary_inertia=True,
    ...                        gyroscopic=True)
    >>> shaft_elm = [tim0, tim1]
    >>> disk0 = rs.DiskElement.from_geometry(1, steel, 0.07, 0.05, 0.28)
    >>> stf = 1e6
    >>> bearing0 = rs.BearingElement(0, kxx=stf, cxx=0)
    >>> bearing1 = rs.BearingElement(2, kxx=stf, cxx=0)
    >>> rotor = rs.Rotor(shaft_elm, [disk0], [bearing0, bearing1])
    >>> modal = rotor.run_modal(speed=0)
    >>> modal.wd[0] # doctest: +ELLIPSIS
    215.3707...
    """

    def __init__(
        self,
        shaft_elements,
        disk_elements=None,
        bearing_elements=None,
        point_mass_elements=None,
        min_w=None,
        max_w=None,
        rated_w=None,
        tag=None,
    ):
        self.parameters = {"min_w": min_w, "max_w": max_w, "rated_w": rated_w}
        isMultiRotor = type(self) not in (Rotor, CoAxialRotor)

        if tag is None:
            self.tag = "MultiRotor 0" if isMultiRotor else "Rotor 0"
        else:
            self.tag = tag

        ####################################################
        # Config attributes
        ####################################################

        # operational speeds
        self.min_w = min_w
        self.max_w = max_w
        self.rated_w = rated_w

        ####################################################

        # flatten shaft_elements
        def flatten(l):
            for el in l:
                if isinstance(el, Iterable) and not isinstance(el, (str, bytes)):
                    yield from flatten(el)
                else:
                    yield el

        # flatten and make a copy for shaft elements to avoid altering
        # attributes for elements that might be used in different rotors
        # e.g. altering shaft_element.n
        shaft_elements = [copy(el) for el in flatten(shaft_elements)]

        # set n for each shaft element
        for i, sh in enumerate(shaft_elements):
            if sh.n is None:
                sh.n = i
            if sh.tag is None or isMultiRotor:
                sh.tag = sh.get_class_name_prefix(i)

        if disk_elements is None:
            disk_elements = []
        if bearing_elements is None:
            bearing_elements = []
        if point_mass_elements is None:
            point_mass_elements = []

        for i, disk in enumerate(disk_elements):
            if disk.tag is None or isMultiRotor:
                disk.tag = disk.get_class_name_prefix(i)

        for i, brg in enumerate(bearing_elements):
            # add n_l and n_r to bearing elements
            brg.n_l = brg.n
            brg.n_r = brg.n
            if brg.tag is None or isMultiRotor:
                brg.tag = brg.get_class_name_prefix(i)

        for i, p_mass in enumerate(point_mass_elements):
            if p_mass.tag is None or isMultiRotor:
                p_mass.tag = p_mass.get_class_name_prefix(i)

        self.shaft_elements = sorted(shaft_elements, key=lambda el: el.n)
        self.bearing_elements = sorted(bearing_elements, key=lambda el: el.n)
        self.disk_elements = disk_elements
        self.point_mass_elements = point_mass_elements
        self.elements = [
            el
            for el in flatten(
                [
                    self.shaft_elements,
                    self.disk_elements,
                    self.bearing_elements,
                    self.point_mass_elements,
                ]
            )
        ]

        # check if tags are unique
        tags_list = [el.tag for el in self.elements]
        if len(tags_list) != len(set(tags_list)):
            raise ValueError("Tags should be unique.")

        self.number_dof = self._check_number_dof()

        ####################################################
        # Rotor summary
        ####################################################
        columns = [
            "type",
            "n",
            "n_link",
            "L",
            "node_pos",
            "node_pos_r",
            "idl",
            "odl",
            "idr",
            "odr",
            "i_d",
            "o_d",
            "beam_cg",
            "axial_cg_pos",
            "y_pos",
            "material",
            "rho",
            "volume",
            "m",
            "tag",
        ]

        df_shaft = pd.DataFrame([el.summary() for el in self.shaft_elements])
        df_disks = pd.DataFrame([el.summary() for el in self.disk_elements])
        df_bearings = pd.DataFrame(
            [
                el.summary()
                for el in self.bearing_elements
                if not (isinstance(el, SealElement))
            ]
        )
        df_seals = pd.DataFrame(
            [
                el.summary()
                for el in self.bearing_elements
                if (isinstance(el, SealElement))
            ]
        )
        df_point_mass = pd.DataFrame([el.summary() for el in self.point_mass_elements])

        nodes_pos_l = np.zeros(len(df_shaft.n_l))
        nodes_pos_r = np.zeros(len(df_shaft.n_l))
        axial_cg_pos = np.zeros(len(df_shaft.n_l))

        for i, sh in enumerate(self.shaft_elements):
            if i == 0:
                nodes_pos_r[i] = nodes_pos_r[i] + df_shaft.loc[i, "L"]
                axial_cg_pos[i] = sh.beam_cg + nodes_pos_l[i]
                sh.axial_cg_pos = axial_cg_pos[i]
                continue
            if df_shaft.loc[i, "n_l"] == df_shaft.loc[i - 1, "n_l"]:
                nodes_pos_l[i] = nodes_pos_l[i - 1]
                nodes_pos_r[i] = nodes_pos_r[i - 1]
            else:
                nodes_pos_l[i] = nodes_pos_r[i - 1]
                if isMultiRotor:
                    self._fix_nodes_pos(i, sh.n, nodes_pos_l)
                nodes_pos_r[i] = nodes_pos_l[i] + df_shaft.loc[i, "L"]
            axial_cg_pos[i] = sh.beam_cg + nodes_pos_l[i]
            sh.axial_cg_pos = axial_cg_pos[i]

        df_shaft["nodes_pos_l"] = nodes_pos_l
        df_shaft["nodes_pos_r"] = nodes_pos_r
        df_shaft["axial_cg_pos"] = axial_cg_pos

        df = pd.concat(
            [df_shaft, df_disks, df_bearings, df_point_mass, df_seals], sort=True
        )
        df = df.sort_values(by="n_l")
        df = df.reset_index(drop=True)
        df["shaft_number"] = np.zeros(len(df))

        df_shaft["shaft_number"] = np.zeros(len(df_shaft))
        df_disks["shaft_number"] = np.zeros(len(df_disks))
        df_bearings["shaft_number"] = np.zeros(len(df_bearings))
        df_seals["shaft_number"] = np.zeros(len(df_seals))
        df_point_mass["shaft_number"] = np.zeros(len(df_point_mass))

        self.df_disks = df_disks
        self.df_bearings = df_bearings
        self.df_shaft = df_shaft
        self.df_point_mass = df_point_mass
        self.df_seals = df_seals

        # check consistence for disks and bearings location
        if len(df_point_mass) > 0:
            max_loc_point_mass = df_point_mass.n.max()
        else:
            max_loc_point_mass = 0
        max_location = max(df_shaft.n_r.max(), max_loc_point_mass)
        if df.n_l.max() > max_location:
            raise ValueError("Trying to set disk or bearing outside shaft")

        # nodes axial position and diameter
        self.nodes_pos = list(df_shaft.groupby("n_l")["nodes_pos_l"].max())
        self.nodes_pos.append(df_shaft["nodes_pos_r"].iloc[-1])

        self.nodes = list(df_shaft.groupby("n_l")["n_l"].max())
        self.nodes.append(df_shaft["n_r"].iloc[-1])

        self.center_line_pos = [0] * len(self.nodes)

        if isMultiRotor:
            self._fix_nodes()

        nodes_i_d = []
        for n in self.nodes:
            nodes_i_d.append(
                self.df_shaft[
                    (self.df_shaft.n_l == n) | (self.df_shaft.n_r == n)
                ].i_d.min()
            )
        self.nodes_i_d = nodes_i_d

        nodes_o_d = []
        for n in self.nodes:
            nodes_o_d.append(
                self.df_shaft[
                    (self.df_shaft.n_l == n) | (self.df_shaft.n_r == n)
                ].o_d.max()
            )
        self.nodes_o_d = nodes_o_d

        shaft_elements_length = list(df_shaft.groupby("n_l")["L"].min())
        self.shaft_elements_length = shaft_elements_length

        self.L = self.nodes_pos[-1]

        if "n_link" in df.columns:
            self.link_nodes = list(df["n_link"].dropna().unique().astype(int))
        else:
            self.link_nodes = []

        # rotor mass can also be calculated with self.M()[::4, ::4].sum()
        self.m_disks = np.sum([disk.m for disk in self.disk_elements])
        self.m_shaft = np.sum([sh_el.m for sh_el in self.shaft_elements])
        self.m = self.m_disks + self.m_shaft

        # rotor center of mass and total inertia
        CG_sh = np.sum(
            [(sh.m * sh.axial_cg_pos) / self.m for sh in self.shaft_elements]
        )
        CG_dsk = np.sum(
            [
                disk.m * self.nodes_pos[self.nodes.index(disk.n)] / self.m
                for disk in self.disk_elements
            ]
        )
        self.CG = CG_sh + CG_dsk

        Ip_sh = np.sum([sh.Im for sh in self.shaft_elements])
        Ip_dsk = np.sum([disk.Ip for disk in self.disk_elements])
        self.Ip = Ip_sh + Ip_dsk

        # number of dofs
        half_ndof = self.number_dof / 2
        self.ndof = int(
            self.number_dof * len(self.nodes)
            + half_ndof * len(self.point_mass_elements)
        )

        # global indexes for dofs
        n_last = self.shaft_elements[-1].n
        for elm in self.elements:
            dof_mapping = elm.dof_mapping()
            global_dof_mapping = {}
            for k, v in dof_mapping.items():
                dof_letter, dof_number = k.split("_")
                global_dof_mapping[dof_letter + "_" + str(int(dof_number) + elm.n)] = (
                    int(v)
                )

            if elm.n <= n_last + 1:
                for k, v in global_dof_mapping.items():
                    global_dof_mapping[k] = int(self.number_dof * elm.n + v)
            else:
                for k, v in global_dof_mapping.items():
                    global_dof_mapping[k] = int(
                        half_ndof * n_last + half_ndof * elm.n + self.number_dof + v
                    )

            if hasattr(elm, "n_link") and elm.n_link is not None:
                if elm.n_link <= n_last + 1:
                    global_dof_mapping[f"x_{elm.n_link}"] = int(
                        self.number_dof * elm.n_link
                    )
                    global_dof_mapping[f"y_{elm.n_link}"] = int(
                        self.number_dof * elm.n_link + 1
                    )
                    global_dof_mapping[f"z_{elm.n_link}"] = int(
                        self.number_dof * elm.n_link + 2
                    )
                else:
                    global_dof_mapping[f"x_{elm.n_link}"] = int(
                        half_ndof * n_last + half_ndof * elm.n_link + self.number_dof
                    )
                    global_dof_mapping[f"y_{elm.n_link}"] = int(
                        half_ndof * n_last
                        + half_ndof * elm.n_link
                        + self.number_dof
                        + 1
                    )
                    global_dof_mapping[f"z_{elm.n_link}"] = int(
                        half_ndof * n_last
                        + half_ndof * elm.n_link
                        + self.number_dof
                        + 2
                    )

            elm.dof_global_index = global_dof_mapping
            df.at[df.loc[df.tag == elm.tag].index[0], "dof_global_index"] = (
                elm.dof_global_index
            )

        # define positions for disks
        for elm in self.disk_elements:
            i = self.nodes.index(elm.n)
            z_pos = self.nodes_pos[i]
            y_pos = self.nodes_o_d[i] / 2
            df.loc[df.tag == elm.tag, "nodes_pos_l"] = z_pos
            df.loc[df.tag == elm.tag, "nodes_pos_r"] = z_pos
            df.loc[df.tag == elm.tag, "y_pos"] = y_pos

        # define positions for bearings
        for elm in self.bearing_elements:
            node = elm.n
            if node in self.link_nodes:
                node = self._find_linked_bearing_node(node)

            i = self.nodes.index(node)
            z_pos = self.nodes_pos[i]
            df.loc[df.tag == elm.tag, "nodes_pos_l"] = z_pos
            df.loc[df.tag == elm.tag, "nodes_pos_r"] = z_pos

        bclass = BearingElement
        classes = [cls.__name__ for cls in ([bclass] + bclass.get_subclasses())]

        dfb = df[df.type.isin(classes)]
        z_positions = [pos for pos in dfb["nodes_pos_l"]]
        z_positions = list(dict.fromkeys(z_positions))
        for z_pos in z_positions:
            dfb_z_pos = dfb[dfb.nodes_pos_l == z_pos]
            dfb_z_pos = dfb_z_pos.sort_values(by="n_l")

            mean_od = np.mean(self.nodes_o_d)
            scale_size = dfb["scale_factor"] * mean_od

            for i in range(len(dfb_z_pos)):
                t = dfb_z_pos.iloc[i].tag

                n_l = df.loc[df.tag == t, "n_l"].values[0]
                if n_l in self.link_nodes:
                    scale_size_link = (
                        df["scale_factor"][df.tag == t].values[0] * mean_od
                    )

                    y_pos = df.loc[df.n_link == n_l, "y_pos_sup"].values[
                        0
                    ]  # equal to y_pos_sup of linked bearing

                    df.loc[df.tag == t, "y_pos"] = y_pos
                    df.loc[df.tag == t, "y_pos_sup"] = y_pos + scale_size_link

                else:
                    try:
                        y_pos = (
                            max(
                                df_shaft["odl"][
                                    df_shaft.n_l == int(dfb_z_pos.iloc[i]["n_l"])
                                ].values
                            )
                            / 2
                        )
                    except ValueError:
                        try:
                            y_pos = (
                                max(
                                    df_shaft["odr"][
                                        df_shaft.n_r == int(dfb_z_pos.iloc[i]["n_r"])
                                    ].values
                                )
                                / 2
                            )
                        except ValueError:
                            y_pos = (
                                max(
                                    [
                                        max(
                                            df_shaft["odl"][
                                                df_shaft._n
                                                == int(dfb_z_pos.iloc[i]["n_l"])
                                            ].values
                                        ),
                                        max(
                                            df_shaft["odr"][
                                                df_shaft._n
                                                == int(dfb_z_pos.iloc[i]["n_l"]) - 1
                                            ].values
                                        ),
                                    ]
                                )
                                / 2
                            )

                    df.loc[df.tag == t, "y_pos"] = y_pos
                    df.loc[df.tag == t, "y_pos_sup"] = y_pos + scale_size

        # define position for point mass elements
        dfb = df[df.type.isin(classes)]
        for p in point_mass_elements:
            z_pos = dfb[dfb.n_l == p.n]["nodes_pos_l"].values[0]
            y_pos = dfb[dfb.n_l == p.n]["y_pos"].values[0]
            df.loc[df.tag == p.tag, "nodes_pos_l"] = z_pos
            df.loc[df.tag == p.tag, "nodes_pos_r"] = z_pos
            df.loc[df.tag == p.tag, "y_pos"] = y_pos

        self.df = df

        # Base matrices:
        M0 = np.zeros((self.ndof, self.ndof))
        C0 = np.zeros((self.ndof, self.ndof))
        K0 = np.zeros((self.ndof, self.ndof))
        G0 = np.zeros((self.ndof, self.ndof))
        Ksdt0 = np.zeros((self.ndof, self.ndof))

        elements = list(set(self.elements).difference(self.bearing_elements))

        for elm in elements:
            dofs = list(elm.dof_global_index.values())

            M0[np.ix_(dofs, dofs)] += elm.M()
            C0[np.ix_(dofs, dofs)] += elm.C()
            K0[np.ix_(dofs, dofs)] += elm.K()
            G0[np.ix_(dofs, dofs)] += elm.G()

            if elm in self.shaft_elements:
                Ksdt0[np.ix_(dofs, dofs)] += elm.Kst()
            elif elm in self.disk_elements:
                Ksdt0[np.ix_(dofs, dofs)] += elm.Kdt()

        self.M0 = M0
        self.C0 = C0
        self.K0 = K0
        self.G0 = G0
        self.Ksdt0 = Ksdt0

    def _check_number_dof(self):
        """Verify the consistency of degrees of freedom.

        This method loops for all the elements, checking if the number of degrees of
        freedom is consistent.
        E.g.: inputting 2 shaft elements, one with 4 dof and one with 6, will raise
        an error.

        Raises
        ------
        Exception
            Error pointing out difference between the number of DoF's from each element
            type.

        Returns
        -------
        number_dof : int
            Number of degrees of freedom from the adopted shaft element.
        """
        number_dof = len(self.shaft_elements[0].dof_mapping()) / 2

        if any(len(sh.dof_mapping()) != number_dof * 2 for sh in self.shaft_elements):
            raise Exception(
                "The number of degrees o freedom of all elements must be the same! There are SHAFT elements with discrepant DoFs."
            )

        if any(len(disk.dof_mapping()) != number_dof for disk in self.disk_elements):
            raise Exception(
                "The number of degrees o freedom of all elements must be the same! There are DISK elements with discrepant DoFs."
            )

        if any(
            len(brg.dof_mapping()) != number_dof / 2 for brg in self.bearing_elements
        ):
            raise Exception(
                "The number of degrees o freedom of all elements must be the same! There are BEARING elements with discrepant DoFs."
            )

        return int(number_dof)

    def _find_linked_bearing_node(self, node):
        """Find the linked bearing element by node

        Parameters
        ----------
        node : int
            Node number to search for a linked bearing element.

        Returns
        -------
        node_found : int or None
            The bearing element node linked to the specified node, or None if not found.
        """
        for brg in self.bearing_elements:
            if brg.n_link == node:
                node_found = self._find_linked_bearing_node(brg.n)
                if node_found is not None:
                    return node_found
                else:
                    return brg.n
        return None

    def __eq__(self, other):
        """Equality method for comparasions.

        Parameters
        ----------
        other : obj
            parameter for comparasion

        Returns
        -------
        True if other is equal to the reference parameter.
        False if not.
        """
        if self.elements == other.elements and self.parameters == other.parameters:
            return True
        else:
            return False

    def add_nodes(self, new_nodes_pos):
        """Add nodes to rotor.

        This method returns the modified rotor with additional nodes according to
        the positions of the new nodes provided.

        Parameters
        ----------
        new_nodes_pos : list
            List with the position of the new nodes.

        Returns
        -------
        A rotor object.

        Examples
        --------
        >>> import ross as rs
        >>> rotor = rs.rotor_example()
        >>> new_rotor = rotor.add_nodes([0.62, 1.11])
        >>> shaft_elements = new_rotor.shaft_elements
        >>> len(shaft_elements)
        8
        >>> round(shaft_elements[3].L, 2)
        0.13
        >>> round(shaft_elements[6].L, 2)
        0.14
        """
        new_nodes_pos.sort()

        shaft_elements = deepcopy(self.shaft_elements)
        disk_elements = deepcopy(self.disk_elements)
        bearing_elements = deepcopy(self.bearing_elements)
        point_mass_elements = deepcopy(self.point_mass_elements)

        elements = [
            *shaft_elements,
            *disk_elements,
            *bearing_elements,
            *point_mass_elements,
        ]

        target_elements = []
        new_elems_length = []

        for new_pos in new_nodes_pos:
            for elm in shaft_elements:
                elm.tag = None

                pos_l = self.nodes_pos[self.nodes.index(elm.n_l)]
                pos_r = self.nodes_pos[self.nodes.index(elm.n_r)]

                if new_pos > pos_l and new_pos < pos_r:
                    target_elements.append(elm)
                    new_elems_length.append(pos_r - new_pos)

        prev_left_node = -1

        for i in range(len(target_elements)):
            elem = target_elements[i]

            left_elem = elem.create_modified(L=(elem.L - new_elems_length[i]))
            right_elem = elem.create_modified(L=new_elems_length[i], n=(elem.n + 1))

            if left_elem.n != prev_left_node:
                for elm in elements:
                    if elm.n >= right_elem.n:
                        elm.n += 1
                        if elm in shaft_elements:
                            elm._n = elm.n
                            elm.n_l = elm.n
                            elm.n_r = elm.n + 1
                        if elm in point_mass_elements:
                            for brg in bearing_elements:
                                if elm.n - 1 == brg.n_link:
                                    brg.n_link += 1

            for j in range(i + 1, len(target_elements)):
                if target_elements[j] == target_elements[i]:
                    target_elements[j] = right_elem

            idx_left = shaft_elements.index(elem)
            shaft_elements[idx_left] = left_elem

            idx_right = idx_left + len(
                [k for k, elm in enumerate(shaft_elements) if elm.n == left_elem.n]
            )
            shaft_elements.insert(idx_right, right_elem)

            prev_left_node = left_elem.n

        return Rotor(
            shaft_elements,
            disk_elements=disk_elements,
            bearing_elements=bearing_elements,
            point_mass_elements=point_mass_elements,
            min_w=self.min_w,
            max_w=self.max_w,
            rated_w=self.rated_w,
            tag=self.tag,
        )

    @lru_cache()
    @check_units
    def run_modal(self, speed, num_modes=12, sparse=True, synchronous=False):
        """Run modal analysis.

        Method to calculate eigenvalues and eigvectors for a given rotor system.
        The natural frequencies and dampings ratios are calculated for a given
        rotor speed. It means that for each speed input there's a different set of
        eigenvalues and eigenvectors, hence, different natural frequencies and damping
        ratios are returned.
        This method will return a ModalResults object which stores all data generated
        and also provides methods for plotting.

        Available plotting methods:
            .plot_mode_2d()
            .plot_mode_3d()

        Parameters
        ----------
        speed : float
            Speed at which the eigenvalues and eigenvectors will be calculated.
        num_modes : int, optional
            The number of eigenvalues and eigenvectors to be calculated using ARPACK.
            If sparse=True, it determines the number of eigenvalues and eigenvectors
            to be calculated. It must be smaller than Rotor.ndof - 1. It is not
            possible to compute all eigenvectors of a matrix with ARPACK.
            If sparse=False, num_modes does not have any effect over the method.
            Default is 12.
        sparse : bool, optional
            If True, ARPACK is used to calculate a desired number (according to
            num_modes) or eigenvalues and eigenvectors.
            If False, `scipy.linalg.eig()` is used to calculate all the eigenvalues and
            eigenvectors.
            Default is True.
        synchronous : bool, optional
            If True a synchronous analysis is carried out.
            Default is False.

        Returns
        -------
        results : ross.ModalResults
            For more information on attributes and methods available see:
            :py:class:`ross.ModalResults`

        Examples
        --------
        >>> import ross as rs
        >>> rotor = rs.rotor_example()
        >>> modal = rotor.run_modal(speed=0, sparse=False)
        >>> modal.wn[:2]
        array([91.79655318, 96.28899977])
        >>> modal.wd[:2]
        array([91.79655318, 96.28899977])
        >>> # Plotting 3D mode shape
        >>> mode1 = 0  # First mode
        >>> fig = modal.plot_mode_3d(mode1)
        >>> # Plotting 2D mode shape
        >>> mode2 = 1  # Second mode
        >>> fig = modal.plot_mode_2d(mode2)
        """
        evalues, evectors = self._eigen(
            speed, num_modes=num_modes, sparse=sparse, synchronous=synchronous
        )
        wn_len = num_modes // 2
        wn = (np.absolute(evalues))[:wn_len]
        wd = (np.imag(evalues))[:wn_len]
        damping_ratio = (-np.real(evalues) / np.absolute(evalues))[:wn_len]
        with warnings.catch_warnings():
            warnings.simplefilter("ignore")
            log_dec = 2 * np.pi * damping_ratio / np.sqrt(1 - damping_ratio**2)

        modal_results = ModalResults(
            speed,
            evalues,
            evectors,
            wn,
            wd,
            damping_ratio,
            log_dec,
            self.ndof,
            self.nodes,
            self.nodes_pos,
            self.shaft_elements_length,
            self.number_dof,
        )

        return modal_results

    @check_units
    def run_critical_speed(self, speed_range=None, num_modes=12, rtol=0.005):
        """Calculate the critical speeds and damping ratios for the rotor model.

        This function runs an iterative method over "run_modal()" to minimize
        (using scipy.optimize.newton) the error between the rotor speed and the rotor
        critical speeds (rotor speed - critical speed).

        Differently from run_modal(), this function doesn't take a speed input because
        it iterates over the natural frequencies calculated in the last iteration.
        The initial value is considered to be the undamped natural frequecies for
        speed = 0 (no gyroscopic effect).

        Once the error is within an acceptable range defined by "rtol", it returns the
        approximated critical speed.

        With the critical speeds calculated, the function uses the results to
        calculate the log dec and damping ratios for each critical speed.

        Parameters
        ----------
        speed_range : tuple, optional, pint.Quantity
            Tuple (start, end) with the desired range of frequencies (rad/s).
            The function returns all eigenvalues within this range.
        num_modes : int, optional
            The number of eigenvalues and eigenvectors to be calculated using ARPACK.
            If sparse=True, it determines the number of eigenvalues and eigenvectors
            to be calculated. It must be smaller than Rotor.ndof - 1. It is not
            possible to compute all eigenvectors of a matrix with ARPACK.
            If speed_range is not None, num_modes is overrided.
            Default is 12.
        rtol : float, optional
            Tolerance (relative) for termination. Applied to scipy.optimize.newton.
            Default is 0.005 (0.5%).

        Returns
        -------
        results : ross.CriticalSpeedResults
            For more information on attributes and methods available see:
            :py:class:`ross.CriticalSpeedResults`

        Examples
        --------
        >>> import ross as rs
        >>> rotor = rs.rotor_example()

        Finding the first Nth critical speeds
        >>> results = rotor.run_critical_speed(num_modes=8)
        >>> np.round(results.wd())
        array([ 92.,  96., 271., 300.])
        >>> np.round(results.wn())
        array([ 92.,  96., 271., 300.])

        Finding the first critical speeds within a speed range
        >>> results = rotor.run_critical_speed(speed_range=(100, 1000))
        >>> np.round(results.wd())
        array([271., 300., 636., 774., 867.])

        Changing output units
        >>> np.round(results.wd("rpm"))
        array([2590., 2868., 6074., 7394., 8278.])

        Retrieving whirl directions
        >>> results.whirl_direction # doctest: +ELLIPSIS
        array([...
        """
        num_modes = (self.ndof - 4) * 2 if speed_range is not None else num_modes

        modal = self.run_modal(0, num_modes)
        _wn = modal.wn
        _wd = modal.wd
        wn = np.zeros_like(_wn)
        wd = np.zeros_like(_wd)

        for i in range(len(wn)):
            wn_func = lambda s: (s - self.run_modal(s, num_modes).wn[i])
            wn[i] = newton(func=wn_func, x0=_wn[i], rtol=rtol)

        for i in range(len(wd)):
            wd_func = lambda s: (s - self.run_modal(s, num_modes).wd[i])
            wd[i] = newton(func=wd_func, x0=_wd[i], rtol=rtol)

        log_dec = np.zeros_like(wn)
        damping_ratio = np.zeros_like(wn)
        whirl_direction = list(np.zeros_like(wn))
        for i, s in enumerate(wd):
            modal = self.run_modal(s, num_modes)
            log_dec[i] = modal.log_dec[i]
            damping_ratio[i] = modal.damping_ratio[i]
            whirl_direction[i] = modal.whirl_direction()[i]

        whirl_direction = np.array(whirl_direction)
        if speed_range is not None:
            vmin, vmax = speed_range
            idx = np.where((wd >= vmin) & (wd <= vmax))
            wn = wn[idx]
            wd = wd[idx]
            log_dec = log_dec[idx]
            damping_ratio = damping_ratio[idx]
            whirl_direction = whirl_direction[idx]

        return CriticalSpeedResults(wn, wd, log_dec, damping_ratio, whirl_direction)

    def convergence(self, n_eigval=0, err_max=1e-02):
        """Run convergence analysis.

        Function to analyze the eigenvalues convergence through the number of
        shaft elements. Every new run doubles the number os shaft elements.

        Parameters
        ----------
        n_eigval : int
            The nth eigenvalue which the convergence analysis will run.
            Default is 0 (the first eigenvalue).
        err_max : float
            Maximum allowable convergence error.
            Default is 1e-02

        Returns
        -------
        results : An instance of ConvergenceResults class, which is used to post-process
        results. Attributes stored:
            el_num : array
                Array with number of elements in each iteraction
            eigv_arr : array
                Array with the n'th natural frequency in each iteraction
            error_arr : array
                Array with the relative error in each iteraction

        Example
        -------
        >>> import ross as rs
        >>> i_d = 0
        >>> o_d = 0.05
        >>> n = 6
        >>> L = [0.25 for _ in range(n)]
        ...
        >>> shaft_elem = [rs.ShaftElement(l, i_d, o_d, material=steel,
        ... shear_effects=True, rotary_inertia=True, gyroscopic=True) for l in L]
        >>> disk0 = DiskElement.from_geometry(2, steel, 0.07, 0.05, 0.28)
        >>> disk1 = DiskElement.from_geometry(4, steel, 0.07, 0.05, 0.35)
        >>> bearing0 = BearingElement(0, kxx=1e6, kyy=8e5, cxx=2e3)
        >>> bearing1 = BearingElement(6, kxx=1e6, kyy=8e5, cxx=2e3)
        >>> rotor0 = Rotor(shaft_elem, [disk0, disk1], [bearing0, bearing1])
        >>> len(rotor0.shaft_elements)
        6
        >>> convergence = rotor0.convergence(n_eigval=0, err_max=1e-08)
        >>> len(rotor0.shaft_elements)
        96

        Plotting convergence graphics
        >>> fig = convergence.plot()
        """
        el_num = np.array([len(self.shaft_elements)])
        eigv_arr = np.array([])
        error_arr = np.array([0])

        modal = self.run_modal(speed=0)
        eigv_arr = np.append(eigv_arr, modal.wn[n_eigval])

        # this value is up to start the loop while
        error = 1.0e10
        nel_r = 2

        while error > err_max:
            shaft_elem = []
            disk_elem = []
            brgs_elem = []

            for shaft in self.shaft_elements:
                le = shaft.L / nel_r
                odl = shaft.odl
                odr = shaft.odr
                idl = shaft.idl
                idr = shaft.idr

                # loop to double the number of element
                for j in range(nel_r):
                    odr = ((nel_r - j - 1) * odl + (j + 1) * odr) / nel_r
                    idr = ((nel_r - j - 1) * idl + (j + 1) * idr) / nel_r
                    odl = ((nel_r - j) * odl + j * odr) / nel_r
                    idl = ((nel_r - j) * idl + j * idr) / nel_r
                    shaft_elem.append(
                        ShaftElement(
                            L=le,
                            idl=idl,
                            odl=odl,
                            idr=idr,
                            odr=odr,
                            material=shaft.material,
                            shear_effects=shaft.shear_effects,
                            rotary_inertia=shaft.rotary_inertia,
                            gyroscopic=shaft.gyroscopic,
                        )
                    )

            for DiskEl in self.disk_elements:
                aux_DiskEl = deepcopy(DiskEl)
                aux_DiskEl.n = nel_r * DiskEl.n
                disk_elem.append(aux_DiskEl)

            for Brg_SealEl in self.bearing_elements:
                aux_Brg_SealEl = deepcopy(Brg_SealEl)
                aux_Brg_SealEl.n = nel_r * Brg_SealEl.n
                brgs_elem.append(aux_Brg_SealEl)

            aux_rotor = Rotor(shaft_elem, disk_elem, brgs_elem)
            aux_modal = aux_rotor.run_modal(speed=0)

            eigv_arr = np.append(eigv_arr, aux_modal.wn[n_eigval])
            el_num = np.append(el_num, len(shaft_elem))

            error = abs(1 - eigv_arr[-1] / eigv_arr[-2])

            error_arr = np.append(error_arr, 100 * error)
            nel_r *= 2

        self.__dict__ = aux_rotor.__dict__
        self.error_arr = error_arr

        results = ConvergenceResults(el_num[1:], eigv_arr[1:], error_arr[1:])

        return results

    def M(self, frequency=None, synchronous=False):
        """Mass matrix for an instance of a rotor.

        Parameters
        ----------
        synchronous : bool, optional
            If True a synchronous analysis is carried out.
            Default is False.

        Returns
        -------
        M0 : np.ndarray
            Mass matrix for the rotor.

        Examples
        --------
        >>> rotor = rotor_example()
        >>> rotor.M(0)[:4, :4]
        array([[ 1.42050794,  0.        ,  0.        ,  0.        ],
               [ 0.        ,  1.42050794,  0.        , -0.04931719],
               [ 0.        ,  0.        ,  1.27790826,  0.        ],
               [ 0.        , -0.04931719,  0.        ,  0.00231392]])
        """
        # if frequency is None, we assume the rotor does not have any elements
        # with frequency dependent mass matrices
        if frequency is None:
            frequency = 0

        M0 = self.M0.copy()

        for elm in self.bearing_elements:
            dofs = list(elm.dof_global_index.values())
            M0[np.ix_(dofs, dofs)] += elm.M(frequency)

        if synchronous:
            for elm in self.shaft_elements:
                dofs = list(elm.dof_global_index.values())
                x0 = elm.dof_mapping()["x_0"]
                y0 = elm.dof_mapping()["y_0"]
                a0 = elm.dof_mapping()["alpha_0"]
                b0 = elm.dof_mapping()["beta_0"]
                x1 = elm.dof_mapping()["x_1"]
                y1 = elm.dof_mapping()["y_1"]
                a1 = elm.dof_mapping()["alpha_1"]
                b1 = elm.dof_mapping()["beta_1"]
                G = elm.G()
                for i in range(2 * self.number_dof):
                    if i in (x0, b0, x1, b1):
                        M0[dofs[i], dofs[x0]] -= G[i, y0]
                        M0[dofs[i], dofs[b0]] += G[i, a0]
                        M0[dofs[i], dofs[x1]] -= G[i, y1]
                        M0[dofs[i], dofs[b1]] += G[i, a1]
                    else:
                        M0[dofs[i], dofs[y0]] += G[i, x0]
                        M0[dofs[i], dofs[a0]] -= G[i, b0]
                        M0[dofs[i], dofs[y1]] += G[i, x1]
                        M0[dofs[i], dofs[a1]] -= G[i, b1]
            for elm in self.disk_elements:
                dofs = list(elm.dof_global_index.values())
                a0 = elm.dof_mapping()["alpha_0"]
                b0 = elm.dof_mapping()["beta_0"]
                G = elm.G()
                M0[dofs[a0], dofs[a0]] -= G[a0, b0]
                M0[dofs[b0], dofs[b0]] += G[b0, a0]

        return M0

    def K(self, frequency):
        """Stiffness matrix for an instance of a rotor.

        Parameters
        ----------
        frequency : float, optional
            Excitation frequency.

        Returns
        -------
        K0 : np.ndarray
            Stiffness matrix for the rotor.

        Examples
        --------
        >>> rotor = rotor_example()
        >>> np.round(rotor.K(0)[:4, :4] / 1e6)
        array([[ 4.700e+01,  0.000e+00,  0.000e+00,  0.000e+00],
               [ 0.000e+00,  4.600e+01,  0.000e+00, -6.000e+00],
               [ 0.000e+00,  0.000e+00,  1.657e+03,  0.000e+00],
               [ 0.000e+00, -6.000e+00,  0.000e+00,  1.000e+00]])
        """
        K0 = self.K0.copy()

        for elm in self.bearing_elements:
            dofs = list(elm.dof_global_index.values())
            K0[np.ix_(dofs, dofs)] += elm.K(frequency)

        return K0

    def Ksdt(self):
        """Dynamic stiffness matrix for an instance of a rotor.

        Stiffness matrix associated with the transient motion of the
        shaft and disks. It needs to be multiplied by the angular
        acceleration when considered in time dependent analyses.

        Returns
        -------
        Ksdt0 : np.ndarray
            Dynamic stiffness matrix for the rotor.

        Examples
        --------
        >>> rotor = rotor_example_6dof()
        >>> np.round(rotor.Ksdt()[:6, :6] * 1e3, 2)
        array([[  0.  , -23.  ,   0.  ,   0.48,   0.  ,   0.  ],
               [  0.  ,   0.  ,   0.  ,   0.  ,   0.  ,   0.  ],
               [  0.  ,   0.  ,   0.  ,   0.  ,   0.  ,   0.  ],
               [  0.  ,   0.  ,   0.  ,   0.  ,   0.  ,   0.  ],
               [  0.  ,  -0.48,   0.  ,   0.16,   0.  ,   0.  ],
               [  0.  ,   0.  ,   0.  ,   0.  ,   0.  ,   0.  ]])
        """
        Ksdt0 = self.Ksdt0.copy()

        return Ksdt0

    def C(self, frequency):
        """Damping matrix for an instance of a rotor.

        Parameters
        ----------
        frequency : float
            Excitation frequency.

        Returns
        -------
        C0 : np.ndarray
            Damping matrix for the rotor.

        Examples
        --------
        >>> rotor = compressor_example()
        >>> rotor.C(0)[:4, :4]
        array([[0., 0., 0., 0.],
               [0., 0., 0., 0.],
               [0., 0., 0., 0.],
               [0., 0., 0., 0.]])
        """
        C0 = self.C0.copy()

        for elm in self.bearing_elements:
            dofs = list(elm.dof_global_index.values())
            C0[np.ix_(dofs, dofs)] += elm.C(frequency)

        return C0

    def G(self):
        """Gyroscopic matrix for an instance of a rotor.

        Returns
        -------
        G0 : np.ndarray
            Gyroscopic matrix for the rotor.

        Examples
        --------
        >>> rotor = rotor_example()
        >>> rotor.G()[:4, :4]
        array([[ 0.        ,  0.01943344,  0.        , -0.00022681],
               [-0.01943344,  0.        ,  0.        ,  0.        ],
               [ 0.        ,  0.        ,  0.        ,  0.        ],
               [ 0.00022681,  0.        ,  0.        ,  0.        ]])
        """
        G0 = self.G0.copy()

        return G0

    def A(self, speed=0, frequency=None, synchronous=False):
        """State space matrix for an instance of a rotor.

        Parameters
        ----------
        speed: float, optional
            Rotor speed.
            Default is 0.
        frequency : float, optional
            Excitation frequency. Default is rotor speed.
        synchronous : bool, optional
            If True a synchronous analysis is carried out.
            Default is False.

        Returns
        -------
        A : np.ndarray
            State space matrix for the rotor.

        Examples
        --------
        >>> rotor = rotor_example()
        >>> np.round(rotor.A()[75:83, :2]) + 0.
        array([[     0.,  10927.],
               [-10924.,      0.],
               [     0.,      0.],
               [  -174.,      0.],
               [     0.,   -174.],
               [     0.,      0.],
               [     0.,  10723.],
               [-10719.,      0.]])
        """
        if frequency is None:
            frequency = speed

        Z = np.zeros((self.ndof, self.ndof))
        I = np.eye(self.ndof)

        M = self.M(frequency, synchronous=synchronous)

        # fmt: off
        A = np.vstack(
            [np.hstack([Z, I]),
             np.hstack([la.solve(-M, self.K(frequency)), la.solve(-M, (self.C(frequency) + self.G() * speed))])])
        # fmt: on

        return A

    def _check_frequency_array(self, frequency_range):
        """Verify if bearing elements coefficients are extrapolated.

        This method takes the frequency / speed range array applied to a particular
        method (run_campbell, run_freq_response) and checks if it's extrapolating the
        bearing rotordynamics coefficients.

        If any value of frequency_range argument is out of any bearing frequency
        parameter, the warning is raised.
        If none of the bearings has a frequency argument assigned, no warning will be
        raised.

        Parameters
        ----------
        frequency_range : array
            The array of frequencies or speeds used in particular method.

        Warnings
        --------
            It warns the user if the frequency_range causes the bearing coefficients
            to be extrapolated.
        """
        for bearing in self.bearing_elements:
            if bearing.frequency is not None:
                if (np.max(frequency_range) > max(bearing.frequency)) or (
                    np.min(frequency_range) < min(bearing.frequency)
                ):
                    warnings.warn(
                        "Extrapolating bearing coefficients. Be careful when post-processing the results."
                    )
                    break

    def _clustering_points(self, num_modes=12, num_points=10, modes=None, rtol=0.005):
        """Create an array with points clustered close to the natural frequencies.

        This method generates an automatic array to run frequency response analyses.
        The frequency points are calculated based on the damped natural frequencies and
        their respective damping ratios. The greater the damping ratio, the more spread
        the points are. If the damping ratio, for a given critical speed, is smaller
        than 0.005, it is redefined to be 0.005 (for this method only).

        Parameters
        ----------
        num_modes : int, optional
            The number of eigenvalues and eigenvectors to be calculated using ARPACK.
            It also defines the range for the output array, since the method generates
            points only for the critical speed calculated by run_critical_speed().
            Default is 12.
        num_points : int, optional
            The number of points generated for each critical speed.
            The method set the same number of points for slightly less and slightly
            higher than the natural circular frequency. It means there'll be num_points
            greater and num_points smaller than a given critical speed.
            num_points may be between 2 and 12. Anything above this range defaults
            to 10 and anything below this range defaults to 4.
            The default is 10.
        modes : list, optional
            Modes that will be used to calculate the frequency response.
            The possibilities are limited by the num_modes argument.
            (all modes will be used if a list is not given).
        rtol : float, optional
            Tolerance (relative) for termination. Applied to scipy.optimize.newton in
            run_critical_speed() method.
            Default is 0.005 (0.5%).

        Returns
        -------
        speed_range : array
            Range of frequencies (or speed).

        Examples
        --------
        >>> rotor = rotor_example()
        >>> speed_range = rotor._clustering_points(num_modes=12, num_points=5)
        >>> speed_range.shape
        (61,)
        """
        critical_speeds = self.run_critical_speed(num_modes=num_modes, rtol=rtol)
        omega = critical_speeds._wd
        damping = critical_speeds.damping_ratio
        damping = np.array([d if d >= 0.005 else 0.005 for d in damping])

        if num_points > 12:
            num_points = 10
        elif num_points < 2:
            num_points = 4

        if modes is not None:
            omega = omega[modes]
            damping = damping[modes]

        a = np.zeros((len(omega), num_points))
        for i in range(len(omega)):
            for j in range(num_points):
                b = 2 * (num_points - j + 1) / (num_points - 1)
                a[i, j] = 1 + damping[i] ** b

        omega = omega.reshape((len(omega), 1))
        speed_range = np.sort(np.ravel(np.concatenate((omega / a, omega * a))))
        speed_range = np.insert(speed_range, 0, 0)

        return speed_range

    @staticmethod
    def _index(eigenvalues):
        """Generate indexes to sort eigenvalues and eigenvectors.

        Function used to generate an index that will sort
        eigenvalues and eigenvectors based on the imaginary (wd)
        part of the eigenvalues. Positive eigenvalues will be
        positioned at the first half of the array.

        Parameters
        ----------
        eigenvalues: array
            Array with the eigenvalues.

        Returns
        -------
        idx:
            An array with indices that will sort the
            eigenvalues and eigenvectors.

        Examples
        --------
        >>> rotor = rotor_example()
        >>> evalues, evectors = rotor._eigen(0, sorted_=True, sparse=False)
        >>> idx = rotor._index(evalues)
        >>> idx[:6] # doctest: +ELLIPSIS
        array([0, 1, 2, 3, 4, ...
        """
        # avoid float point errors when sorting
        evals_truncated = np.around(eigenvalues, decimals=10)
        a = np.imag(evals_truncated)  # First column
        b = np.absolute(evals_truncated)  # Second column
        ind = np.lexsort((b, a))  # Sort by imag (wd), then by absolute (wn)
        # Positive eigenvalues first
        positive = [i for i in ind[len(a) // 2 :]]
        negative = [i for i in ind[: len(a) // 2]]

        idx = np.array([*positive, *negative])

        return idx

    @check_units
    def _eigen(
        self,
        speed,
        num_modes=12,
        frequency=None,
        sorted_=True,
        A=None,
        sparse=None,
        synchronous=False,
    ):
        """Calculate eigenvalues and eigenvectors.

        This method will return the eigenvalues and eigenvectors of the
        state space matrix A, sorted by the index method which considers
        the imaginary part (wd) of the eigenvalues for sorting.
        To avoid sorting use sorted_=False

        Parameters
        ----------
        speed : float, pint.Quantity
            Rotor speed. Default unit is rad/s.
        num_modes : int, optional
            The number of eigenvalues and eigenvectors to be calculated using ARPACK.
            If sparse=True, it determines the number of eigenvalues and eigenvectors
            to be calculated. It must be smaller than Rotor.ndof - 1. It is not
            possible to compute all eigenvectors of a matrix with ARPACK.
            If sparse=False, num_modes does not have any effect over the method.
            Default is 12.
        frequency: float, pint.Quantity
            Excitation frequency. Default units is rad/s.
        sorted_ : bool, optional
            Sort considering the imaginary part (wd).
            Default is True.
        A : np.array, optional
            Matrix for which eig will be calculated.
            Defaul is the rotor A matrix.
        sparse : bool, optional
            If True, eigenvalues are computed using ARPACK. If False, they are
            computed with `scipy.linalg.eig()`. When sparse is False, eigenvalues
            are filtered to exclude rigid body modes. If sparse is None, no filtering
            is applied. Default is None.
        synchronous : bool, optional
            If True a synchronous analysis is carried out.
            Default is False.

        Returns
        -------
        evalues: array
            An array with the eigenvalues
        evectors array
            An array with the eigenvectors

        Examples
        --------
        >>> rotor = rotor_example()
        >>> evalues, evectors = rotor._eigen(0, sparse=False)
        >>> evalues[0].imag # doctest: +ELLIPSIS
        91.796...
        """
        if A is None:
            A = self.A(speed=speed, frequency=frequency, synchronous=synchronous)

        filter_eigenpairs = lambda values, vectors, indices: (
            values[indices],
            vectors[:, indices],
        )

        if synchronous:
            evalues, evectors = la.eig(A)

            idx = np.where(np.imag(evalues) != 0)[0]
            evalues, evectors = filter_eigenpairs(evalues, evectors, idx)
            idx = np.where(np.abs(np.real(evalues) / np.imag(evalues)) < 1000)[0]
            evalues, evectors = filter_eigenpairs(evalues, evectors, idx)
        else:
            if sparse:
                try:
                    evalues, evectors = las.eigs(
                        A,
                        k=min(2 * num_modes, max(num_modes, A.shape[0] - 2)),
                        sigma=1,
                        which="LM",
                        v0=np.ones(A.shape[0]),
                    )
                except las.ArpackError:
                    evalues, evectors = la.eig(A)
            else:
                evalues, evectors = la.eig(A)

        if sparse is not None and not synchronous:
            idx = np.where(np.abs(evalues) > 1e-1)[0]
            evalues, evectors = filter_eigenpairs(evalues, evectors, idx)

        if sorted_:
            idx = self._index(evalues)
            evalues, evectors = filter_eigenpairs(evalues, evectors, idx)

        return evalues, evectors

    def _lti(self, speed, frequency=None):
        """Continuous-time linear time invariant system.

        This method is used to create a Continuous-time linear
        time invariant system for the mdof system.
        From this system we can obtain poles, impulse response,
        generate a bode, etc.

        Parameters
        ----------
        speed: float
            Rotor speed.
        frequency: float, optional
            Excitation frequency.
            Default is rotor speed.

        Returns
        -------
        sys : StateSpaceContinuous
            Space State Continuos with A, B, C and D matrices

        Example
        -------
        >>> rotor = rotor_example()
        >>> A = rotor._lti(speed=0).A
        >>> B = rotor._lti(speed=0).B
        >>> C = rotor._lti(speed=0).C
        >>> D = rotor._lti(speed=0).D
        """
        Z = np.zeros((self.ndof, self.ndof))
        I = np.eye(self.ndof)

        # x' = Ax + Bu
        B2 = I
        if frequency is None:
            frequency = speed

        A = self.A(speed=speed, frequency=frequency)
        M = self.M(frequency)

        # fmt: off
        B = np.vstack([Z,
                       la.solve(M, B2)])
        # fmt: on

        # y = Cx + Du
        # Observation matrices
        Cd = I
        Cv = Z
        Ca = Z

        # fmt: off
        C = np.hstack((Cd - Ca @ la.solve(M, self.K(frequency)), Cv - Ca @ la.solve(M, self.C(frequency))))
        # fmt: on
        D = Ca @ la.solve(M, B2)

        sys = signal.lti(A, B, C, D)

        return sys

    def _pseudo_modal(self, speed, num_modes):
        """Pseudo-modal method.

        This method can be used to apply modal transformation to reduce model
        of the rotor system.

        Parameters
        ----------
        speed : float
            Rotor speed.
        num_modes : int
            The number of eigenvectors to consider in the modal transformation
            with model reduction.

        Returns
        -------
        matrix_to_modal : callable
            Function to transform a square matrix from physical to modal space.
        vector_to_modal : callable
            Function to transform a vector from physical to modal space.
        vector_from_modal : callable
            Function to transform a vector from modal to physical space.

        Examples
        --------
        >>> import ross as rs
        >>> rotor = rs.rotor_example()
        >>> size = 10000
        >>> node = 3
        >>> speed = 500.0
        >>> t = np.linspace(0, 10, size)
        >>> F = np.zeros((size, rotor.ndof))
        >>> F[:, rotor.number_dof * node + 0] = 10 * np.cos(2 * t)
        >>> F[:, rotor.number_dof * node + 1] = 10 * np.sin(2 * t)
        >>> get_array = rotor._pseudo_modal(speed, num_modes=12)
        >>> F_modal = get_array[1](F.T).T
        >>> la.norm(F_modal) # doctest: +ELLIPSIS
        195.466...
        """

        M = self.M(speed)
        K_aux = self.K(speed)

        # Cancel cross-coupled coefficients of bearing stiffness matrix
        cancel_cross_coeffs = np.array([[0, 1, 0], [1, 0, 0], [0, 0, 0]])

        for elm in self.bearing_elements:
            dofs = list(elm.dof_global_index.values())
            if elm.n_link is None:
                K_aux[np.ix_(dofs, dofs)] -= elm.K(speed) * cancel_cross_coeffs
            else:
                K_aux[np.ix_(dofs, dofs)] -= elm.K(speed) * np.tile(
                    cancel_cross_coeffs, (2, 2)
                )

        _, modal_matrix = la.eigh(K_aux, M)
        modal_matrix = modal_matrix[:, :num_modes]

        matrix_to_modal = lambda array: (modal_matrix.T @ array) @ modal_matrix
        vector_to_modal = lambda array: modal_matrix.T @ array
        vector_from_modal = lambda array: modal_matrix @ array

        return matrix_to_modal, vector_to_modal, vector_from_modal

    def transfer_matrix(self, speed=None, frequency=None):
        """Calculate the fer matrix for the frequency response function (FRF).

        Paramenters
        -----------
        frequency : float, optional
            Excitation frequency. Default is rotor speed.
        speed : float, optional
            Rotating speed. Default is rotor speed (frequency).

        Returns
        -------
        H : matrix
            System transfer matrix

        Example
        -------
        >>> rotor = rotor_example()
        >>> speed = 100.0
        >>> H = rotor.transfer_matrix(speed=speed)
        """
        if frequency is None:
            frequency = speed

        I = np.eye(self.M().shape[0])

        lu, piv = lu_factor(
            -(frequency**2) * self.M(frequency=frequency)
            + 1j * frequency * (self.C(frequency=frequency) + frequency * self.G())
            + self.K(frequency=frequency)
        )
        H = lu_solve((lu, piv), I)

        if np.isnan(H).any():
            H = np.zeros((H.shape))

        return H

    @check_units
    def run_freq_response(
        self,
        speed_range=None,
        modes=None,
        cluster_points=False,
        num_modes=12,
        num_points=10,
        rtol=0.005,
        free_free=False,
    ):
        """Frequency response for a mdof system.

        This method returns the frequency response for a mdof system given a range of
        frequencies and the modes that will be used.

        Available plotting methods:
            .plot()
            .plot_magnitude()
            .plot_phase()
            .plot_polar_bode()

        Parameters
        ----------
        speed_range : array, optional, pint.Quantity
            Array with the desired range of frequencies.
            Default is 0 to 1.5 x highest damped natural frequency.
        modes : list, optional
            Modes that will be used to calculate the frequency response
            (all modes will be used if a list is not given).
        cluster_points : bool, optional
            boolean to activate the automatic frequency spacing method. If True, the
            method uses _clustering_points() to create an speed_range.
            Default is False
        num_points : int, optional
            The number of points generated per critical speed.
            The method set the same number of points for slightly less and slightly
            higher than the natural circular frequency. It means there'll be num_points
            greater and num_points smaller than a given critical speed.
            num_points may be between 2 and 12. Anything above this range defaults
            to 10 and anything below this range defaults to 4.
            The default is 10.
        num_modes
            The number of eigenvalues and eigenvectors to be calculated using ARPACK.
            It also defines the range for the output array, since the method generates
            points only for the critical speed calculated by run_critical_speed().
            Default is 12.
        rtol : float, optional
            Tolerance (relative) for termination. Applied to scipy.optimize.newton to
            calculate the approximated critical speeds.
            Default is 0.005 (0.5%).
        free_free : bool, optional
            If True, the method will consider the rotor system as free-free.
            Default is False.

        Returns
        -------
        results : ross.FrequencyResponseResults
            For more information on attributes and methods available see:
            :py:class:`ross.FrequencyResponseResults`

        Examples
        --------
        >>> import ross as rs
        >>> rotor = rs.rotor_example()
        >>> speed =np.linspace(0, 1000, 101)
        >>> response = rotor.run_freq_response(speed_range=speed)

        Return the response amplitude
        >>> abs(response.freq_resp) # doctest: +ELLIPSIS
        array([[[0.00000000e+00, 1.00261725e-06, 1.01076952e-06, ...

        Return the response phase
        >>> np.angle(response.freq_resp) # doctest: +ELLIPSIS
        array([[[...

        Using clustered points option.
        Set `cluster_points=True` and choose how many modes the method must search and
        how many points to add just before and after each critical speed.

        >>> response = rotor.run_freq_response(cluster_points=True, num_points=5)
        >>> response.speed_range.shape
        (61,)

        Selecting the disirable modes, if you want a reduced model:
        >>> response = rotor.run_freq_response(speed_range=speed, modes=[0, 1, 2, 3, 4])
        >>> abs(response.freq_resp) # doctest: +ELLIPSIS
        array([[[0.00000000e+00, 1.00261725e-06, 1.01076952e-06, ...

        Plotting frequency response function:
        >>> fig = response.plot(inp=13, out=13)

        To plot velocity and acceleration responses, you must change amplitude_units
        from "[length]/[force]" units to "[speed]/[force]" or "[acceleration]/[force]"
        respectively

        Plotting velocity response
        >>> fig = response.plot(inp=13, out=13, amplitude_units="m/s/N")

        Plotting acceleration response
        >>> fig = response.plot(inp=13, out=13, amplitude_units="m/s**2/N")
        """

        if speed_range is not None:
            speed_range = tuple(speed_range)

        if modes is not None:
            modes = tuple(modes)

        return self._run_freq_response(
            speed_range=speed_range,
            modes=modes,
            cluster_points=cluster_points,
            num_modes=num_modes,
            num_points=num_points,
            rtol=rtol,
            free_free=free_free,
        )

    @lru_cache()
    def _run_freq_response(
        self,
        speed_range=None,
        modes=None,
        cluster_points=False,
        num_modes=12,
        num_points=10,
        rtol=0.005,
        free_free=False,
    ):
        """Frequency response for a mdof system.

        The `run_freq_response()` has been split into two separate methods. This change
        was made to convert `speed_range` and `modes` to a tuple format and to enable
        the use of the `@lru_cache()` method, which requires hashable arguments to cache
        results effectively.
        """

        if speed_range is None:
            if not cluster_points:
                modal = self.run_modal(0)
                speed_range = np.linspace(0, max(modal.evalues.imag) * 1.5, 1000)
            else:
                speed_range = self._clustering_points(
                    num_modes, num_points, modes, rtol
                )

        self._check_frequency_array(speed_range)

        freq_resp = np.empty((self.ndof, self.ndof, len(speed_range)), dtype=complex)
        velc_resp = np.empty((self.ndof, self.ndof, len(speed_range)), dtype=complex)
        accl_resp = np.empty((self.ndof, self.ndof, len(speed_range)), dtype=complex)

        if free_free:
            transfer_matrix = lambda s: self.transfer_matrix(speed=0, frequency=s)
        else:
            transfer_matrix = lambda s: self.transfer_matrix(speed=s)

        for i, speed in enumerate(speed_range):
            H = transfer_matrix(speed)
            freq_resp[..., i] = H
            velc_resp[..., i] = 1j * speed * H
            accl_resp[..., i] = -(speed**2) * H

        results = FrequencyResponseResults(
            freq_resp=freq_resp,
            velc_resp=velc_resp,
            accl_resp=accl_resp,
            speed_range=np.array(speed_range),
            number_dof=self.number_dof,
        )

        return results

    @check_units
    def run_forced_response(
        self,
        force=None,
        speed_range=None,
        modes=None,
        cluster_points=False,
        num_modes=12,
        num_points=10,
        rtol=0.005,
        unbalance=None,
    ):
        """Forced response for a mdof system.

        This method returns the unbalanced response for a mdof system
        given magnitude and phase of the unbalance, the node where it's
        applied and a frequency range.

        Available plotting methods:
            .plot()
            .plot_magnitude()
            .plot_phase()
            .plot_polar_bode()
            .plot_deflected_shape()
            .plot_bending_moment()
            .plot_deflected_shape_3d()
            .plot_deflected_shape_2d()

        Parameters
        ----------
        force : list, array, pint.Quantity
            Unbalance force in each degree of freedom for each value in omega
        speed_range : list, array, pint.Quantity
            Array with the desired range of frequencies
        modes : list, optional
            Modes that will be used to calculate the frequency response
            (all modes will be used if a list is not given).
        unbalance : array, optional
            Array with the unbalance data (node, magnitude and phase) to be plotted
            with deflected shape. This argument is set only if running an unbalance
            response analysis.
            Default is None.
        cluster_points : bool, optional
            boolean to activate the automatic frequency spacing method. If True, the
            method uses _clustering_points() to create an speed_range.
            Default is False
        num_points : int, optional
            The number of points generated per critical speed.
            The method set the same number of points for slightly less and slightly
            higher than the natural circular frequency. It means there'll be num_points
            greater and num_points smaller than a given critical speed.
            num_points may be between 2 and 12. Anything above this range defaults
            to 10 and anything below this range defaults to 4.
            The default is 10.
        num_modes
            The number of eigenvalues and eigenvectors to be calculated using ARPACK.
            It also defines the range for the output array, since the method generates
            points only for the critical speed calculated by run_critical_speed().
            Default is 12.
        rtol : float, optional
            Tolerance (relative) for termination. Applied to scipy.optimize.newton to
            calculate the approximated critical speeds.
            Default is 0.005 (0.5%).

        Returns
        -------
        results : ross.ForcedResponseResults
            For more information on attributes and methods available see:
            :py:class:`ross.ForcedResponseResults`

        Examples
        --------
        >>> rotor = rotor_example()
        >>> speed = np.linspace(0, 1000, 101)
        >>> force = rotor._unbalance_force(3, 10.0, 0.0, speed)
        >>> resp = rotor.run_forced_response(force=force, speed_range=speed)
        >>> abs(resp.forced_resp) # doctest: +ELLIPSIS
        array([[0.00000000e+00, 5.06073311e-04, 2.10044826e-03, ...

        Using clustered points option.
        Set `cluster_points=True` and choose how many modes the method must search and
        how many points to add just before and after each critical speed.

        >>> response = rotor.run_forced_response(
        ...     force=force, cluster_points=True, num_modes=12, num_points=5
        ... )
        >>> response.speed_range.shape
        (61,)
        """
        if speed_range is None:
            if cluster_points:
                speed_range = self._clustering_points(
                    num_modes, num_points, modes, rtol
                )

        freq_resp = self.run_freq_response(
            speed_range, modes, cluster_points, num_modes, num_points, rtol
        )

        forced_resp = np.zeros((self.ndof, len(freq_resp.speed_range)), dtype=complex)
        velc_resp = np.zeros((self.ndof, len(freq_resp.speed_range)), dtype=complex)
        accl_resp = np.zeros((self.ndof, len(freq_resp.speed_range)), dtype=complex)

        for i in range(len(freq_resp.speed_range)):
            forced_resp[:, i] = freq_resp.freq_resp[..., i] @ force[..., i]
            velc_resp[:, i] = freq_resp.velc_resp[..., i] @ force[..., i]
            accl_resp[:, i] = freq_resp.accl_resp[..., i] @ force[..., i]
        forced_resp = ForcedResponseResults(
            rotor=self,
            forced_resp=forced_resp,
            velc_resp=velc_resp,
            accl_resp=accl_resp,
            speed_range=speed_range,
            unbalance=unbalance,
        )

        return forced_resp

    def _unbalance_force(self, node, magnitude, phase, omega):
        """Calculate unbalance forces.

        This is an auxiliary function the calculate unbalance forces. It takes the
        force magnitude and phase and generate an array with complex values of forces
        on each degree degree of freedom of the given node.

        Parameters
        ----------
        node : int
            Node where the unbalance is applied.
        magnitude : float
            Unbalance magnitude (kg.m)
        phase : float
            Unbalance phase (rad)
        omega : list, float
            Array with the desired range of frequencies

        Returns
        -------
        F0 : list
            Unbalance force in each degree of freedom for each value in omega

        Examples
        --------
        >>> rotor = rotor_example()
        >>> speed = np.linspace(0, 1000, 101)
        >>> rotor._unbalance_force(3, 10.0, 0.0, speed)[18] # doctest: +ELLIPSIS
        array([0.000e+00+0.j, 1.000e+03+0.j, 4.000e+03+0.j, ...
        """
        F0 = np.zeros((self.ndof, len(omega)), dtype=np.complex128)

        b0 = np.zeros((self.number_dof), dtype=np.complex128)
        b0[0] = magnitude * np.exp(1j * phase)
        b0[1] = -1j * magnitude * np.exp(1j * phase)
        # b0[2] 1j*(Id - Ip)*beta*np.exp(1j*gamma)

        n0 = self.number_dof * node
        n1 = n0 + self.number_dof
        for i, w in enumerate(omega):
            F0[n0:n1, i] += w**2 * b0

        return F0

    def unbalance_force_over_time(self, node, magnitude, phase, omega, t):
        """Calculate unbalance forces for each time step.

        This auxiliary function calculates the unbalanced forces by taking
        into account the magnitude and phase of the force. It generates an
        array of force values at each degree of freedom for the specified
        nodes at each time step, while also considering a range of
        frequencies.

        Parameters
        ----------
        node : list, int
            Nodes where the unbalance is applied.
        magnitude : list, float
            Unbalance magnitude (kg.m) for each node.
        phase : list, float
            Unbalance phase (rad) for each node.
        omega : float, np.darray
            Constant velocity or desired range of velocities (rad/s).
        t : np.darray
            Time array (s).

        Returns
        -------
        F0 : np.ndarray
            Unbalance force at each degree of freedom for each time step.
        theta : np.ndarray
            Angular positions for each time step.
        omega : np.ndarray
            Angular velocities for each time step.
        alpha : np.ndarray
            Angular accelerations for each time step.

        Examples
        --------
        >>> rotor = rotor_example()
        >>> t = np.linspace(0, 10, 31)
        >>> omega = np.linspace(0, 1000, 31)
        >>> F, _, _, _ = rotor.unbalance_force_over_time([3], [10.0], [0.0], omega, t)
        >>> F[18, :3]
        array([     0.        ,   7632.15353293, -43492.18127561])
        """

        if not isinstance(omega, Iterable):
            omega = np.full_like(t, omega)

        theta = integrate(omega, t, initial=0)
        alpha = np.gradient(omega, t)

        F0 = np.zeros((self.ndof, len(t)))

        for i, n in enumerate(node):
            phi = phase[i] + theta

            Fx = magnitude[i] * ((omega**2) * np.cos(phi) + alpha * np.sin(phi))
            Fy = magnitude[i] * ((omega**2) * np.sin(phi) - alpha * np.cos(phi))

            F0[n * self.number_dof + 0, :] += Fx
            F0[n * self.number_dof + 1, :] += Fy

        return F0, theta, omega, alpha

    @check_units
    def run_unbalance_response(
        self,
        node,
        unbalance_magnitude,
        unbalance_phase,
        frequency=None,
        modes=None,
        cluster_points=False,
        num_modes=12,
        num_points=10,
        rtol=0.005,
    ):
        """Unbalanced response for a mdof system.

        This method returns the unbalanced response for a mdof system
        given magnitide and phase of the unbalance, the node where it's
        applied and a frequency range.

        Available plotting methods:
            .plot()
            .plot_magnitude()
            .plot_phase()
            .plot_polar_bode()
            .plot_deflected_shape()
            .plot_bending_moment()
            .plot_deflected_shape_3d()
            .plot_deflected_shape_2d()

        Parameters
        ----------
        node : list, int
            Node where the unbalance is applied.
        unbalance_magnitude : list, float, pint.Quantity
            Unbalance magnitude (kg.m).
        unbalance_phase : list, float, pint.Quantity
            Unbalance phase (rad).
        frequency : list, pint.Quantity
            List with the desired range of frequencies (rad/s).
        modes : list, optional
            Modes that will be used to calculate the frequency response
            (all modes will be used if a list is not given).
        cluster_points : bool, optional
            boolean to activate the automatic frequency spacing method. If True, the
            method uses _clustering_points() to create an speed_range.
            Default is False
        num_points : int, optional
            The number of points generated per critical speed.
            The method set the same number of points for slightly less and slightly
            higher than the natural circular frequency. It means there'll be num_points
            greater and num_points smaller than a given critical speed.
            num_points may be between 2 and 12. Anything above this range defaults
            to 10 and anything below this range defaults to 4.
            The default is 10.
        num_modes
            The number of eigenvalues and eigenvectors to be calculated using ARPACK.
            It also defines the range for the output array, since the method generates
            points only for the critical speed calculated by run_critical_speed().
            Default is 12.
        rtol : float, optional
            Tolerance (relative) for termination. Applied to scipy.optimize.newton to
            calculate the approximated critical speeds.
            Default is 0.005 (0.5%).

        Returns
        -------
        results : ross.ForcedResponseResults
            For more information on attributes and methods available see:
            :py:class:`ross.ForcedResponseResults`

        Examples
        --------
        >>> import ross as rs
        >>> rotor = rs.rotor_example()
        >>> speed = np.linspace(0, 1000, 101)
        >>> response = rotor.run_unbalance_response(node=3,
        ...                                         unbalance_magnitude=10.0,
        ...                                         unbalance_phase=0.0,
        ...                                         frequency=speed)

        Return the response amplitude
        >>> abs(response.forced_resp) # doctest: +ELLIPSIS
        array([[0.00000000e+00, 5.06073311e-04, 2.10044826e-03, ...

        Return the response phase
        >>> np.angle(response.forced_resp) # doctest: +ELLIPSIS
        array([[ 0.        ,  0.        ,  0.        , ...

        Using clustered points option.
        Set `cluster_points=True` and choose how many modes the method must search and
        how many points to add just before and after each critical speed.

        >>> response2 = rotor.run_unbalance_response(
        ...     node=3, unbalance_magnitude=0.01, unbalance_phase=0.0, cluster_points=True, num_points=5
        ... )
        >>> response2.speed_range.shape
        (61,)

        plot unbalance response:
        >>> probe_node = 3
        >>> probe_angle = np.pi / 2
        >>> probe_tag = "my_probe"  # optional
        >>> fig = response.plot(probe=[rs.Probe(probe_node, probe_angle, tag=probe_tag)])

        plot response for major or minor axis:
        >>> probe_node = 3
        >>> probe_angle = "major"   # for major axis
        >>> # probe_angle = "minor" # for minor axis
        >>> probe_tag = "my_probe"  # optional
        >>> fig = response.plot(probe=[rs.Probe(probe_node, probe_angle, tag=probe_tag)])

        To plot velocity and acceleration responses, you must change amplitude_units
        from "[length]" units to "[length]/[time]" or "[length]/[time] ** 2" respectively
        Plotting velocity response
        >>> fig = response.plot(
        ...     probe=[rs.Probe(probe_node, probe_angle)],
        ...     amplitude_units="m/s"
        ... )

        Plotting acceleration response
        >>> fig = response.plot(
        ...     probe=[rs.Probe(probe_node, probe_angle)],
        ...     amplitude_units="m/s**2"
        ... )

        Plotting deflected shape configuration
        Speed value must be in speed_range.
        >>> value = 600
        >>> fig = response.plot_deflected_shape(speed=value)
        """
        if frequency is None:
            if cluster_points:
                frequency = self._clustering_points(num_modes, num_points, modes, rtol)

        force = np.zeros((self.ndof, len(frequency)), dtype=complex)

        try:
            for n, m, p in zip(node, unbalance_magnitude, unbalance_phase):
                force += self._unbalance_force(n, m, p, frequency)
        except TypeError:
            force = self._unbalance_force(
                node, unbalance_magnitude, unbalance_phase, frequency
            )

        # fmt: off
        ub = np.vstack((node, unbalance_magnitude, unbalance_phase))
        forced_response = self.run_forced_response(
            force, frequency, modes, cluster_points, num_modes, num_points, rtol, ub
        )
        # fmt: on

        return forced_response

    def gravitational_force(self, g=-9.8065, direction="y", M=None, num_dof=None):
        """Compute the gravitational force vector for the system.

        Parameters
        ----------
        g : float, optional
            Acceleration due to gravity. Default is -9.8065 m/s².
        direction : {"x", "y", "z"}, optional
            Direction in which gravity acts. Default is "y".
        M : ndarray, optional
            Mass matrix of the system. If None, the internal mass matrix is used.
        num_dof : int, optional
            Number of degrees of freedom per node. If None, the internal value is used.

        Returns
        -------
        force : ndarray
            Gravitational force (weight) vector of shape `(ndof,)`.

        Examples
        --------
        >>> rotor = compressor_example()
        >>> force = rotor.gravitational_force()
        >>> force[:4]
        array([ 0.        , -3.12941854,  0.        ,  0.01851573])
        """
        idx = {"x": 0, "y": 1, "z": 2}

        if M is None:
            M = self.M()
            num_dof = self.number_dof

        gravity = np.zeros(len(M))
        gravity[idx[direction] :: num_dof] = g

        return M @ gravity

    def integrate_system(self, speed, F, t, **kwargs):
        """Time integration for a rotor system.

        This method returns the time response for a rotor given a force, time and
        speed based on time integration with the Newmark method.

        Parameters
        ----------
        speed : float or array_like
            Rotor speed.
        F : ndarray
            Force array (needs to have the same length as time array).
        t : ndarray
            Time array.
        **kwargs : optional
            Additional keyword arguments can be passed to define the parameters
            of the Newmark method if it is used (e.g. `gamma`, `beta`, `tol`, ...).
            See `newmark` for more details. Other optional arguments are listed
            below.
        num_modes : int, optional
            If `num_modes` is passed as argument, the pseudo-modal method is applied reducing
            the model to the chosen number of modes.
        add_to_RHS : callable, optional
            An optional function that computes and returns an additional array to be added to
            the right-hand side of the equation of motion. This function should take the time
            step number as argument, and can take optional arguments corresponding to the current
            state of the rotor system, including the displacements `disp_resp`, velocities
            `velc_resp`, and acceleration `accl_resp`. It should return an array of the same
            length as the degrees of freedom of the rotor system `rotor.ndof`. This function
            allows for the incorporation of supplementary terms or external effects in the rotor
            system dynamics beyond the specified force input during the time integration process.

        Returns
        -------
        t : ndarray
            Time values for the output.
        yout : ndarray
            System response.

        Examples
        --------
        >>> import ross as rs
        >>> rotor = rs.compressor_example()
        >>> size = 10000
        >>> node = 3
        >>> speed = 500.0
        >>> accel = 0.0
        >>> t = np.linspace(0, 10, size)
        >>> F = np.zeros((size, rotor.ndof))
        >>> F[:, rotor.number_dof * node + 0] = 10 * np.cos(2 * t)
        >>> F[:, rotor.number_dof * node + 1] = 10 * np.sin(2 * t)
        >>> t, yout = rotor.integrate_system(speed, F, t)
        Running direct method
        >>> yout[:, rotor.number_dof * node + 1] # doctest: +ELLIPSIS
        array([0.00000000e+00, 2.07239823e-10, 7.80952429e-10, ...,
               1.21848307e-07, 1.21957287e-07, 1.22065778e-07])
        """

        # Check if speed is array
        speed_is_array = isinstance(speed, Iterable)
        speed_ref = np.mean(speed) if speed_is_array else speed

        # Check if the pseudo-modal method has to be applied
        num_modes = kwargs.get("num_modes")

        if num_modes and num_modes > 0:
            kwargs.pop("num_modes")
            print("Running pseudo-modal method, number of modes =", num_modes)
            get_array = self._pseudo_modal(speed_ref, num_modes)
        else:
            print("Running direct method")
            return_array = lambda array: array
            get_array = [return_array for j in range(3)]

        # Assemble matrices
        M = get_array[0](kwargs.get("M", self.M()))
        C2 = get_array[0](kwargs.get("G", self.G()))
        K2 = get_array[0](kwargs.get("Ksdt", self.Ksdt()))
        F = get_array[1](F.T).T

        # Consider any additional RHS function (extra forces)
        add_to_RHS = kwargs.get("add_to_RHS")

        if add_to_RHS is None:
            forces = lambda step, **curr_state: F[step, :]
        else:
            forces = lambda step, **curr_state: F[step, :] + get_array[1](
                add_to_RHS(
                    step,
                    time_step=curr_state.get("dt"),
                    disp_resp=get_array[2](curr_state.get("y")),
                    velc_resp=get_array[2](curr_state.get("ydot")),
                    accl_resp=get_array[2](curr_state.get("y2dot")),
                )
            )

        # Depending on the conditions of the analysis,
        # one of the three options below will be chosen.
        if speed_is_array:
            accel = np.gradient(speed, t)

            brgs_with_var_coeffs = tuple(
                brg for brg in self.bearing_elements if brg.frequency is not None
            )

            if len(brgs_with_var_coeffs):  # Option 1
                if kwargs.get("C") or kwargs.get("K"):
                    raise Warning(
                        "The bearing coefficients vary with speed. Therefore, C and K matrices are not being replaced by the matrices defined as input arguments."
                    )

                C0 = self.C0
                K0 = self.K0

                def rotor_system(step, **current_state):
                    Cb, Kb = assemble_C_K_matrices(
                        brgs_with_var_coeffs, C0.copy(), K0.copy(), speed[step]
                    )

                    C1 = get_array[0](Cb)
                    K1 = get_array[0](Kb)

                    return (
                        M,
                        C1 + C2 * speed[step],
                        K1 + K2 * accel[step],
                        forces(step, **current_state),
                    )

            else:  # Option 2
                C1 = get_array[0](kwargs.get("C", self.C(speed_ref)))
                K1 = get_array[0](kwargs.get("K", self.K(speed_ref)))

                rotor_system = lambda step, **current_state: (
                    M,
                    C1 + C2 * speed[step],
                    K1 + K2 * accel[step],
                    forces(step, **current_state),
                )

        else:  # Option 3
            C1 = get_array[0](kwargs.get("C", self.C(speed_ref)))
            K1 = get_array[0](kwargs.get("K", self.K(speed_ref)))

            rotor_system = lambda step, **current_state: (
                M,
                C1 + C2 * speed_ref,
                K1,
                forces(step, **current_state),
            )

        size = len(M)
        response = newmark(rotor_system, t, size, **kwargs)
        yout = get_array[2](response.T).T
        return t, yout

    def time_response(self, speed, F, t, ic=None, method="default", **kwargs):
        """Time response for a rotor.

        This method returns the time response for a rotor
        given a force, time and initial conditions.

        Parameters
        ----------
        speed : float or array_like
            Rotor speed. Automatically, the Newmark method is chosen if `speed`
            has an array_like type.
        F : array
            Force array (needs to have the same length as time array).
        t : array
            Time array. (must have the same length than lti.B matrix)
        ic : array, optional
            The initial conditions on the state vector (zero by default).
        method : str, optional
            The Newmark method can be chosen by setting `method='newmark'`.
        **kwargs : optional
            Additional keyword arguments can be passed to define the parameters
            of the Newmark method if it is used (e.g. gamma, beta, tol, ...).
            See `ross.utils.newmark` for more details.
            Other keyword arguments can also be passed to be used in numerical
            integration (e.g. num_modes, add_to_RHS).
            See `Rotor.integrate_system` for more details.

        Returns
        -------
        t : array
            Time values for the output.
        yout : array
            System response.
        xout : array
            Time evolution of the state vector.

        Examples
        --------
        >>> rotor = rotor_example()
        >>> speed = 0
        >>> size = 28
        >>> t = np.linspace(0, 5, size)
        >>> F = np.ones((size, rotor.ndof))
        >>> rotor.time_response(speed, F, t) # doctest: +ELLIPSIS
        (array([0.        , 0.18518519, 0.37037037, ...
        """

        if isinstance(speed, Iterable) or method.lower() == "newmark":
            t_, yout = self.integrate_system(speed, F, t, **kwargs)
            return t_, yout, []

        else:
            lti = self._lti(speed)
            return signal.lsim(lti, F, t, X0=ic)

    def plot_rotor(self, nodes=1, check_sld=False, length_units="m", **kwargs):
        """Plot a rotor object.

        This function will take a rotor object and plot its elements representation
        using Plotly.

        Parameters
        ----------
        nodes : int, optional
            Increment that will be used to plot nodes label.
        check_sld : bool
            If True, checks the slenderness ratio for each element.
            The shaft elements which has a slenderness ratio < 1.6 will be displayed in
            yellow color.
        length_units : str, optional
            length units to length and diameter.
            Default is 'm'.
        kwargs : optional
            Additional key word arguments can be passed to change the plot layout only
            (e.g. width=1000, height=800, ...).
            *See Plotly Python Figure Reference for more information.

        Returns
        -------
        fig : plotly.graph_objects.Figure
            The figure object with the rotor representation.

        Example
        -------
        >>> import ross as rs
        >>> rotor = rs.rotor_example()
        >>> figure = rotor.plot_rotor()
        """
        SR = [
            shaft.slenderness_ratio
            for shaft in self.shaft_elements
            if shaft.slenderness_ratio < 1.6
        ]

        if check_sld:
            if len(SR):
                warnings.warn(
                    "The beam elements "
                    + str(SR)
                    + " have slenderness ratio (G*A*L^2 / EI) of less than 1.6."
                    + " Results may not converge correctly"
                )

        nodes_pos = Q_(self.nodes_pos, "m").to(length_units).m
        nodes_o_d = Q_(self.nodes_o_d, "m").to(length_units).m
        center_line_pos = Q_(self.center_line_pos, "m").to(length_units).m

        fig = go.Figure()

        # plot shaft centerline
        fig.add_shape(
            x0=0,
            x1=1,
            y0=0,
            y1=0,
            xref="paper",
            yref="y",
            layer="below",
            opacity=0.7,
            type="line",
            line=dict(width=3.0, color="black", dash="dashdot"),
        )

        # plot nodes icons
        text = []
        x_pos = []
        y_pos = np.linspace(0, 0, len(nodes_pos[::nodes]))
        for i, position in enumerate(nodes_pos[::nodes]):
            node = self.nodes[i]
            text.append("{}".format(node * nodes))
            x_pos.append(position)
            y_pos[i] = center_line_pos[i]

        fig.add_trace(
            go.Scatter(
                x=x_pos,
                y=y_pos,
                text=text,
                mode="markers+text",
                marker=dict(
                    opacity=0.7,
                    size=20,
                    color="#ffcc99",
                    line=dict(width=1.0, color="black"),
                ),
                showlegend=False,
                hoverinfo="none",
            )
        )

        # plot shaft elements
        for sh_elm in self.shaft_elements:
            i = self.nodes.index(sh_elm.n)
            z_pos = self.nodes_pos[i]
            yc_pos = self.center_line_pos[i]

            position = (z_pos, yc_pos)
            fig = sh_elm._patch(position, check_sld, fig, length_units)

        mean_od = np.mean(nodes_o_d)
        # plot disk elements

        # calculate scale factor if disks have scale_factor='mass'
        if self.disk_elements:
            scaled_disks = [
                disk for disk in self.disk_elements if disk.scale_factor == "mass"
            ]
            if scaled_disks:
                max_mass = max([disk.m for disk in scaled_disks])
                for disk in scaled_disks:
                    f = disk.m / max_mass
                    disk._scale_factor_calculated = (1 - f) * 0.5 + f * 1.0

            for disk in self.disk_elements:
                scale_factor = disk.scale_factor
                if scale_factor == "mass":
                    scale_factor = disk._scale_factor_calculated
                step = scale_factor * mean_od

                z_pos = (
                    Q_(self.df[self.df.tag == disk.tag]["nodes_pos_l"].values[0], "m")
                    .to(length_units)
                    .m
                )
                y_pos = (
                    Q_(self.df[self.df.tag == disk.tag]["y_pos"].values[0], "m")
                    .to(length_units)
                    .m
                )
                yc_pos = center_line_pos[self.nodes.index(disk.n)]
                position = (z_pos, y_pos, yc_pos, step)
                fig = disk._patch(position, fig)

        # plot bearings
        for bearing in self.bearing_elements:
            z_pos = (
                Q_(self.df[self.df.tag == bearing.tag]["nodes_pos_l"].values[0], "m")
                .to(length_units)
                .m
            )
            y_pos = (
                Q_(self.df[self.df.tag == bearing.tag]["y_pos"].values[0], "m")
                .to(length_units)
                .m
            )
            y_pos_sup = (
                Q_(self.df[self.df.tag == bearing.tag]["y_pos_sup"].values[0], "m")
                .to(length_units)
                .m
            )
            node = bearing.n
            if node in self.link_nodes:
                node = self._find_linked_bearing_node(node)
            yc_pos = center_line_pos[self.nodes.index(node)]

            position = (z_pos, y_pos, y_pos_sup, yc_pos)
            bearing._patch(position, fig)

        # plot point mass
        for p_mass in self.point_mass_elements:
            z_pos = (
                Q_(self.df[self.df.tag == p_mass.tag]["nodes_pos_l"].values[0], "m")
                .to(length_units)
                .m
            )
            y_pos = (
                Q_(self.df[self.df.tag == p_mass.tag]["y_pos"].values[0], "m")
                .to(length_units)
                .m
            )
            node = p_mass.n
            if node in self.link_nodes:
                node = self._find_linked_bearing_node(node)
            yc_pos = center_line_pos[self.nodes.index(node)]

            position = (z_pos, y_pos, yc_pos)
            fig = p_mass._patch(position, fig)

        fig.update_xaxes(
            title_text=f"Axial location ({length_units})",
            showgrid=False,
            mirror=True,
            scaleanchor="y",
            scaleratio=1.5,
        )
        fig.update_yaxes(
            title_text=f"Shaft radius ({length_units})",
            showgrid=False,
            mirror=True,
        )
        kwargs["title"] = kwargs.get("title", "Rotor Model")
        fig.update_layout(**kwargs)

        return fig

    @check_units
    def run_campbell(
        self, speed_range, frequencies=6, frequency_type="wd", torsional_analysis=False
    ):
        """Calculate the Campbell diagram.

        This function will calculate the damped natural frequencies
        for a speed range.

        Available plotting methods:
            .plot()

        Parameters
        ----------
        speed_range : array, pint.Quantity
            Array with the speed range in rad/s.
        frequencies : int, optional
            Number of frequencies that will be calculated.
            Default is 6.
        frequency_type : str, optional
            Choose between displaying results related to the undamped natural
            frequencies ("wn") or damped natural frequencies ("wd").
            The default is "wd".
        torsional_analysis : bool, optional
            If True, performs a separate torsional analysis and returns the
            respective modes in the Campbell diagram. In this case, a system
            with only torsional degrees of freedom is considered, thus
            disregarding coupled modes (lateral + torsional). Default is False.

        Returns
        -------
        results : ross.CampbellResults
            For more information on attributes and methods available see:
            :py:class:`ross.CampbellResults`

        Examples
        --------
        >>> import ross as rs
        >>> rotor1 = rs.rotor_example()
        >>> speed = np.linspace(0, 400, 11)

        Diagram with undamped natural frequencies
        >>> camp = rotor1.run_campbell(speed, frequency_type="wn")

        Diagram with damped natural frequencies
        >>> camp = rotor1.run_campbell(speed)

        Plotting Campbell Diagram
        >>> fig = camp.plot()
        """

        # store in results [speeds(x axis), frequencies[0] or logdec[1] or
        # whirl[2](y axis), 3]
        self._check_frequency_array(speed_range)

        results = np.zeros([len(speed_range), frequencies, 4])

        # MAC criterion to track modes
        def MAC(u, v):
            H = lambda a: a.T.conj()
            return np.absolute((H(u) @ v) ** 2 / ((H(u) @ u) * (H(v) @ v)))

        num_modes = 2 * (frequencies + 2)  # ensure to get the right modes
        evec_size = int(num_modes / 2)
        mode_order = np.arange(evec_size)
        threshold = 0.9
        evec_u = []

        modal_results = {}
        for i, w in enumerate(speed_range):
            modal = self.run_modal(speed=w, num_modes=num_modes)
            modal_results[w] = modal

            evec_v = modal.evectors[:, :evec_size]

            if i > 0:
                macs = np.zeros((evec_size, evec_size))
                for u in enumerate(evec_u.T):
                    for v in enumerate(evec_v.T):
                        macs[u[0], v[0]] = MAC(u[1], v[1])

                mask = macs > threshold
                found_order = np.where(
                    mask.any(axis=1), np.argmax(macs * mask, axis=1), -1
                )
                modes_not_found = np.where(found_order == -1)[0]

                if len(modes_not_found):
                    missing_modes = sorted(set(mode_order) - set(found_order))
                    found_order[modes_not_found] = missing_modes[: len(modes_not_found)]

                if not (found_order == mode_order).all():
                    modal.evectors = modal.evectors[:, found_order]
                    modal.evalues = modal.evalues[found_order]
                    modal.wd = modal.wd[found_order]
                    modal.wn = modal.wn[found_order]
                    modal.log_dec = modal.log_dec[found_order]
                    modal.damping_ratio = modal.damping_ratio[found_order]
                    modal.shapes = list(np.array(modal.shapes)[found_order])

            evec_u = modal.evectors[:, :evec_size]

            if frequency_type == "wd":
                results[i, :, 0] = modal.wd[:frequencies]
                results[i, :, 1] = modal.log_dec[:frequencies]
                results[i, :, 2] = modal.damping_ratio[:frequencies]
                results[i, :, 3] = modal.whirl_values()[:frequencies]
            else:
                idx = modal.wn.argsort()
                results[i, :, 0] = modal.wn[idx][:frequencies]
                results[i, :, 1] = modal.log_dec[idx][:frequencies]
                results[i, :, 2] = modal.damping_ratio[idx][:frequencies]
                results[i, :, 3] = modal.whirl_values()[idx][:frequencies]

        if torsional_analysis:
            rotor_t = convert_6dof_to_torsional(self)
            campbell_t = rotor_t.run_campbell(
                speed_range=speed_range,
                frequencies=int(frequencies / 6),
                frequency_type=frequency_type,
            )

        results = CampbellResults(
            speed_range=speed_range,
            wd=results[..., 0],
            log_dec=results[..., 1],
            damping_ratio=results[..., 2],
            whirl_values=results[..., 3],
            modal_results=modal_results,
            number_dof=self.number_dof,
            run_modal=lambda w: self.run_modal(speed=w, num_modes=num_modes),
            campbell_torsional=campbell_t if torsional_analysis else None,
        )

        return results

    def run_ucs(
        self,
        stiffness_range=None,
        bearing_frequency_range=None,
        num_modes=16,
        num=20,
        synchronous=False,
        **kwargs,
    ):
        """Run Undamped Critical Speeds analyzes.

        This method will run the undamped critical speed analyzes for a given range
        of stiffness values. If the range is not provided, the bearing
        stiffness at rated speed will be used to create a range.

        Parameters
        ----------
        stiffness_range : tuple, optional
            Tuple with (start, end) for stiffness range in a log scale.
            In linear space, the sequence starts at ``base ** start``
            (`base` to the power of `start`) and ends with ``base ** stop``
            (see `endpoint` below). Here base is 10.0.
        bearing_frequency_range : tuple, optional
            The bearing frequency range used to calculate the intersection points.
            In some cases bearing coefficients will have to be extrapolated.
            The default is None. In this case the bearing frequency attribute is used.
        num_modes : int, optional
            Number of modes to be calculated. This uses scipy.sparse.eigs method.
            Default is 16. In this case 4 modes are plotted, since for each pair
            of eigenvalues calculated we have one wn, and we show only the
            forward mode in the plots.
        num : int
            Number of steps in the range.
            Default is 20.
        synchronous : bool, optional
            If True a synchronous analysis is carried out according to :cite:`rouch1980dynamic`.
            Default is False.

        Returns
        -------
        results : ross.UCSResults
            For more information on attributes and methods available see:
            :py:class:`ross.UCSResults`
        """
        if stiffness_range is None:
            if self.rated_w is not None:
                bearing = self.bearing_elements[0]
                k = bearing.kxx_interpolated(self.rated_w)
                k = int(np.log10(k))
                stiffness_range = (k - 3, k + 3)
            else:
                stiffness_range = (6, 11)

        if bearing_frequency_range:
            bearing_frequency_range = np.linspace(
                bearing_frequency_range[0], bearing_frequency_range[1], 30
            )

        stiffness_log = np.logspace(*stiffness_range, num=num)
        # for each pair of eigenvalues calculated we have one wn, and we show only
        # the forward mode in the plots, therefore we have num_modes / 2 / 2
        rotor_wn = np.zeros((num_modes // 2 // 2, len(stiffness_log)))

        # ensure that no proportional damping is considered
        shaft_elements = deepcopy(self.shaft_elements)
        for sh in shaft_elements:
            sh.alpha = sh.beta = 0

        # exclude the seals
        bearings_elements = [
            b for b in self.bearing_elements if not isinstance(b, SealElement)
        ]

        for i, k in enumerate(stiffness_log):
            bearings = [
                BearingElement(b.n, kxx=k, cxx=0)
                for b in bearings_elements
                if b.n not in self.link_nodes
            ]

            rotor = convert_6dof_to_4dof(
                self.__class__(
                    shaft_elements=shaft_elements,
                    disk_elements=self.disk_elements,
                    bearing_elements=bearings,
                )
            )

            modal = rotor.run_modal(
                speed=0, num_modes=num_modes, synchronous=synchronous
            )
            try:
                rotor_wn[:, i] = modal.wn[::2]
            except ValueError:
                rotor_wn[:, i] = modal.wn[::2][:-1]

        bearing0 = bearings_elements[0]

        # if bearing does not have constant coefficient, check intersection points
        if bearing_frequency_range is None:
            if bearing0.frequency is None:
                bearing_frequency_margin = rotor_wn.min() * 0.1
                bearing_frequency_range = np.linspace(
                    rotor_wn.min() - bearing_frequency_margin,
                    rotor_wn.max() + bearing_frequency_margin,
                    10,
                )
            else:
                bearing_frequency_range = bearing0.frequency

        # calculate interception points
        intersection_points = {"x": [], "y": []}

        # save critical mode shapes in the results
        critical_points_modal = []

        coeffs = (
            ["kxx"] if np.array_equal(bearing0.kxx, bearing0.kyy) else ["kxx", "kyy"]
        )

        for wn in rotor_wn:
            for coeff in coeffs:
                x1 = stiffness_log
                y1 = wn
                x2 = getattr(bearing0, f"{coeff}_interpolated")(bearing_frequency_range)
                y2 = bearing_frequency_range
                x, y = intersection(x1, y1, x2, y2)

                if len(x) > 0:
                    for k, speed in zip(x, y):
                        intersection_points["x"].append(float(k))
                        intersection_points["y"].append(float(speed))

                        # create bearing
                        bearings = [
                            BearingElement(b.n, kxx=k, cxx=0, n_link=b.n_link)
                            for b in bearings_elements
                        ]

                        for b in bearings:
                            if b.n in self.link_nodes:
                                node = self._find_linked_bearing_node(b.n)
                                linked_bearing = [b for b in bearings if b.n == node][0]

                                kxx_brg = np.array(linked_bearing.kxx)
                                kyy_brg = np.array(linked_bearing.kyy)
                                kxx_add = np.array(b.kxx)
                                kyy_add = np.array(b.kyy)

                                with np.errstate(divide="ignore"):
                                    kxx_eq = 1 / (1 / kxx_brg + 1 / kxx_add)
                                    kyy_eq = 1 / (1 / kyy_brg + 1 / kyy_add)
                                    kxx_eq[np.isinf(kxx_eq)] = 0
                                    kyy_eq[np.isinf(kyy_eq)] = 0

                                linked_bearing.kxx = list(kxx_eq)
                                linked_bearing.kyy = list(kyy_eq)

                        bearings = [
                            b
                            for b in bearings
                            if b.n not in self.link_nodes
                            and setattr(b, "n_link", None) is None
                        ]

                        # create rotor
                        rotor_critical = convert_6dof_to_4dof(
                            Rotor(
                                shaft_elements=shaft_elements,
                                disk_elements=self.disk_elements,
                                bearing_elements=bearings,
                            )
                        )

                        modal_critical = rotor_critical.run_modal(speed=speed)
                        critical_points_modal.append(modal_critical)

        results = UCSResults(
            stiffness_range,
            stiffness_log,
            bearing_frequency_range,
            rotor_wn,
            bearing0,
            intersection_points,
            critical_points_modal,
        )

        return results

    def run_level1(self, n=5, stiffness_range=None, num=5, **kwargs):
        """Plot level 1 stability analysis.

        This method will plot the stability 1 analysis for a
        given stiffness range.

        Parameters
        ----------
        n : int
            Number of steps in the range.
            Default is 5.
        stiffness_range : tuple, optional
            Tuple with (start, end) for stiffness range.
            This will be used to create an evenly numbers spaced evenly on a log scale
            to create a better visualization (see np.logspace).
        kwargs : optional
            Additional key word arguments can be passed to change the plot layout only
            (e.g. width=1000, height=800, ...).
            *See Plotly Python Figure Reference for more information.

        Returns
        -------
        results : ross.Level1Results
            For more information on attributes and methods available see:
            :py:class:`ross.Level1Results`

        Example
        -------
        >>> i_d = 0
        >>> o_d = 0.05
        >>> n = 6
        >>> L = [0.25 for _ in range(n)]
        >>> shaft_elem = [
        ...     ShaftElement(
        ...         l, i_d, o_d, material=steel, shear_effects=True,
        ...         rotary_inertia=True, gyroscopic=True
        ...     )
        ...     for l in L
        ... ]
        >>> disk0 = DiskElement.from_geometry(
        ...     n=2, material=steel, width=0.07, i_d=0.05, o_d=0.28
        ... )
        >>> disk1 = DiskElement.from_geometry(
        ...     n=4, material=steel, width=0.07, i_d=0.05, o_d=0.28
        ... )
        >>> stfx = 1e6
        >>> stfy = 0.8e6
        >>> bearing0 = BearingElement(0, kxx=stfx, kyy=stfy, cxx=0)
        >>> bearing1 = BearingElement(6, kxx=stfx, kyy=stfy, cxx=0)
        >>> rotor = Rotor(shaft_elem, [disk0, disk1], [bearing0, bearing1], rated_w=0)
        >>> level1 = rotor.run_level1(n=0, stiffness_range=(1e6, 1e11))
        >>> fig = level1.plot()
        """
        if stiffness_range is None:
            if self.rated_w is not None:
                bearing = self.bearing_elements[0]
                k = bearing.kxx.interpolated(self.rated_w)
                k = int(np.log10(k))
                stiffness_range = (k - 3, k + 3)
            else:
                stiffness_range = (6, 11)

        stiffness = np.linspace(*stiffness_range, num)
        log_dec = np.zeros(len(stiffness))

        # set rotor speed to mcs
        speed = self.rated_w
        modal = self.run_modal(speed=speed)

        for i, Q in enumerate(stiffness):
            bearings = [copy(b) for b in self.bearing_elements]
            cross_coupling = bearings[0].__class__(n=n, kxx=0, cxx=0, kxy=Q, kyx=-Q)
            bearings.append(cross_coupling)

            rotor = self.__class__(self.shaft_elements, self.disk_elements, bearings)

            modal = rotor.run_modal(speed=speed)
            non_backward = modal.whirl_direction() != "Backward"
            log_dec[i] = modal.log_dec[non_backward][0]

        results = Level1Results(stiffness, log_dec)

        return results

    @check_units
    def run_time_response(self, speed, F, t, method="default", **kwargs):
        """Calculate the time response.

        This function will take a rotor object and calculate its time response
        given a force and a time.

        Available plotting methods:
            .plot_1d()
            .plot_2d()
            .plot_3d()

        Parameters
        ----------
        speed : float or array_like, pint.Quantity
            Rotor speed. Automatically, the Newmark method is chosen if `speed`
            has an array_like type.
        F : array
            Force array (needs to have the same number of rows as time array).
            Each column corresponds to a dof and each row to a time.
        t : array
            Time array.
        method : str, optional
            The Newmark method can be chosen by setting `method='newmark'`.
        **kwargs : optional
            Additional keyword arguments can be passed to define the parameters
            of the Newmark method if it is used (e.g. gamma, beta, tol, ...).
            See `ross.utils.newmark` for more details.
            Other keyword arguments can also be passed to be used in numerical
            integration (e.g. num_modes, add_to_RHS).
            See `Rotor.integrate_system` for more details.

        Returns
        -------
        results : ross.TimeResponseResults
            For more information on attributes and methods available see:
            :py:class:`ross.TimeResponseResults`

        Examples
        --------
        >>> from ross.probe import Probe
        >>> rotor = rotor_example()
        >>> speed = 500.0
        >>> size = 1000
        >>> node = 3
        >>> probe1 = Probe(3, 0)
        >>> t = np.linspace(0, 10, size)
        >>> F = np.zeros((size, rotor.ndof))
        >>> F[:, rotor.number_dof * node + 0] = 10 * np.cos(2 * t)
        >>> F[:, rotor.number_dof * node + 1] = 10 * np.sin(2 * t)
        >>> response = rotor.run_time_response(speed, F, t)
        >>> response.yout[:, rotor.number_dof * node + 1] # doctest: +ELLIPSIS
        array([ 0.00000000e+00,  1.86686693e-07,  8.39130663e-07, ...
        >>> # plot time response for a given probe:
        >>> fig1 = response.plot_1d(probe=[probe1])
        >>> # plot orbit response - plotting 2D nodal orbit:
        >>> fig2 = response.plot_2d(node=node)
        >>> # plot orbit response - plotting 3D orbits - full rotor model:
        >>> fig3 = response.plot_3d()
        """
        t_, yout, xout = self.time_response(speed, F, t, method=method, **kwargs)

        results = TimeResponseResults(self, t, yout, xout)

        return results

    @check_units
    def run_misalignment(
        self,
        node,
        unbalance_magnitude,
        unbalance_phase,
        speed,
        t,
        coupling="flex",
        **kwargs,
    ):
        """Run analysis for the rotor system with misalignment given an
        unbalance force.

        Misalignment object is instantiated and system's time response is simulated.
        There are two types of coupling: flexible (flex) and rigid, each with distinct
        parameters. These parameters are passed to the respective method through **kwargs.

        Parameters
        ----------
        node : list, int
            Node where the unbalance is applied.
        unbalance_magnitude : list, float, pint.Quantity
            Unbalance magnitude (kg.m).
        unbalance_phase : list, float, pint.Quantity
            Unbalance phase (rad).
        speed : float or array_like, pint.Quantity
            Rotor speed.
        F : array
            Force array (needs to have the same number of rows as time array).
            Each column corresponds to a dof and each row to a time.
        t : array
            Time array.
        coupling : str
            Coupling type. The avaible types are: "flex" and "rigid".
            Default is "flex".

        **kwargs : dictionary
            If coupling = "flex", **kwargs receives:
                n : float
                    Number of shaft element where the misalignment is ocurring.
                mis_type: string
                    Name of the chosen misalignment type.
                    The avaible types are: "parallel", "angular" and "combined".
                mis_distance_x : float, pint.Quantity
                    Parallel misalignment distance between driving rotor and driven
                    rotor along X direction.
                mis_distance_y : float, pint.Quantity
                    Parallel misalignment distance between driving rotor and driven
                    rotor along Y direction.
                mis_angle : float, pint.Quantity
                    Angular misalignment angle.
                radial_stiffness : float, pint.Quantity
                    Radial stiffness of flexible coupling.
                bending_stiffness : float, pint.Quantity
                    Bending stiffness of flexible coupling. Provide if mis_type is
                    "angular" or "combined".
                input_torque : float, pint.Quantity
                    Driving torque. Default is 0.
                load_torque : float, pint.Quantity
                    Driven torque. Default is 0.

            If coupling = "rigid", **kwargs receives:
                n : float
                    Number of shaft element where the misalignment is ocurring.
                mis_distance : float, pint.Quantity
                    Parallel misalignment distance between driving rotor and driven rotor.
                input_torque : float, pint.Quantity
                    Driving torque. Default is 0.
                load_torque : float, pint.Quantity
                    Driven torque. Default is 0.

            Additional keyword arguments can be passed to define the parameters
            of the Newmark method if it is used (e.g. gamma, beta, tol, ...).
            See `ross.utils.newmark` for more details.
            Other keyword arguments can also be passed to be used in numerical
            integration (e.g. num_modes).
            See `Rotor.integrate_system` for more details.

        Returns
        -------
        results : ross.TimeResponseResults
            For more information on attributes and methods available see:
            :py:class:`ross.TimeResponseResults`

        Examples
        --------
        >>> import ross as rs
        >>> from ross.probe import Probe
        >>> from ross.units import Q_
        >>> rotor = rotor_example_with_damping()
        >>> n1 = rotor.disk_elements[0].n
        >>> n2 = rotor.disk_elements[1].n
        >>> results = rotor.run_misalignment(
        ...    node=[n1, n2],
        ...    unbalance_magnitude=[5e-4, 0],
        ...    unbalance_phase=[-np.pi / 2, 0],
        ...    speed=Q_(1200, "RPM"),
        ...    t=np.arange(0, 0.5, 0.0001),
        ...    coupling="rigid",
        ...    n=0,
        ...    mis_distance=2e-4,
        ...    input_torque=0,
        ...    load_torque=0,
        ...    num_modes=12,  # Pseudo-modal method
        ... )
        Running pseudo-modal method, number of modes = 12
        >>> probe1 = Probe(14, 0)
        >>> probe2 = Probe(22, 0)
        >>> fig1 = results.plot_1d([probe1, probe2])
        >>> fig2 = results.plot_dfft(
        ...     [probe1, probe2],
        ...     frequency_range=Q_((0, 200), "Hz"),
        ...     yaxis_type="log",
        ... )
        """

        if coupling == "flex":
            fault = MisalignmentFlex(
                self,
                n=kwargs.get("n"),
                mis_type=kwargs.get("mis_type"),
                mis_distance_x=kwargs.get("mis_distance_x"),
                mis_distance_y=kwargs.get("mis_distance_y"),
                mis_angle=kwargs.get("mis_angle"),
                radial_stiffness=kwargs.get("radial_stiffness"),
                bending_stiffness=kwargs.get("bending_stiffness"),
                input_torque=kwargs.get("input_torque", 0),
                load_torque=kwargs.get("load_torque", 0),
            )

        elif coupling == "rigid":
            fault = MisalignmentRigid(
                self,
                n=kwargs.get("n"),
                mis_distance=kwargs.get("mis_distance"),
                input_torque=kwargs.get("input_torque", 0),
                load_torque=kwargs.get("load_torque", 0),
            )

        else:
            raise Exception("Check the choosed coupling type!")

        results = fault.run(
            node, unbalance_magnitude, unbalance_phase, speed, t, **kwargs
        )

        return results

    @check_units
    def run_rubbing(
        self,
        n,
        distance,
        contact_stiffness,
        contact_damping,
        friction_coeff,
        node,
        unbalance_magnitude,
        unbalance_phase,
        speed,
        t,
        torque=False,
        **kwargs,
    ):
        """Run analysis for the rotor system with rubbing given an unbalance force.

        Rubbing object is instantiated and system's time response is simulated.

        Parameters
        ----------
        n : int
            Number of shaft element where rubbing is ocurring.
        distance : float, pint.Quantity
            Distance between the housing and shaft surface.
        contact_stiffness : float, pint.Quantity
            Contact stiffness.
        contact_damping : float, pint.Quantity
            Contact damping.
        friction_coeff : float
            Friction coefficient.
        node : list, int
            Node where the unbalance is applied.
        unbalance_magnitude : list, float, pint.Quantity
            Unbalance magnitude (kg.m).
        unbalance_phase : list, float, pint.Quantity
            Unbalance phase (rad).
        speed : float or array_like, pint.Quantity
            Rotor speed.
        F : array
            Force array (needs to have the same number of rows as time array).
            Each column corresponds to a dof and each row to a time.
        t : array
            Time array.
        torque : bool, optional
            If True a torque is considered by rubbing.
            Default is False.
        **kwargs : optional
            Additional keyword arguments can be passed to define the parameters
            of the Newmark method if it is used (e.g. gamma, beta, tol, ...).
            See `ross.utils.newmark` for more details.
            Other keyword arguments can also be passed to be used in numerical
            integration (e.g. num_modes).
            See `Rotor.integrate_system` for more details.

        Returns
        -------
        results : ross.TimeResponseResults
            For more information on attributes and methods available see:
            :py:class:`ross.TimeResponseResults`

        Examples
        --------
        >>> import ross as rs
        >>> from ross.units import Q_
        >>> from ross.probe import Probe
        >>> rotor = rotor_example_with_damping()
        >>> n1 = rotor.disk_elements[0].n
        >>> n2 = rotor.disk_elements[1].n
        >>> results = rotor.run_rubbing(
        ...    n=12,
        ...    distance=7.95e-5,
        ...    contact_stiffness=1.1e6,
        ...    contact_damping=40,
        ...    friction_coeff=0.3,
        ...    torque=False,
        ...    node=[n1, n2],
        ...    unbalance_magnitude=[5e-4, 0],
        ...    unbalance_phase=[-np.pi / 2, 0],
        ...    speed=Q_(1200, "RPM"),
        ...    t=np.arange(0, 0.5, 0.0001),
        ...    num_modes=12,  # Pseudo-modal method
        ... )
        Running pseudo-modal method, number of modes = 12
        >>> probe1 = Probe(14, 0)
        >>> probe2 = Probe(22, 0)
        >>> fig1 = results.plot_1d([probe1, probe2])
        >>> fig2 = results.plot_dfft(
        ...     [probe1, probe2],
        ...     frequency_range=Q_((0, 200), "Hz"),
        ...     yaxis_type="log",
        ... )
        """
        fault = Rubbing(
            self,
            n,
            distance,
            contact_stiffness,
            contact_damping,
            friction_coeff,
            torque=torque,
        )

        results = fault.run(
            node, unbalance_magnitude, unbalance_phase, speed, t, **kwargs
        )

        return results

    @check_units
    def run_crack(
        self,
        n,
        depth_ratio,
        node,
        unbalance_magnitude,
        unbalance_phase,
        speed,
        t,
        crack_model="Mayes",
        cross_divisions=None,
        **kwargs,
    ):
        """Run analysis for the rotor system with crack given an unbalance force.

        Crack object is instantiated and system's time response is simulated.

        Parameters
        ----------
        n : float
            Element number where the crack is located.
        depth_ratio : float
            Crack depth ratio related to the diameter of the crack container element.
            A depth value of 0.1 is equal to 10%, 0.2 equal to 20%, and so on.
        node : list, int
            Node where the unbalance is applied.
        unbalance_magnitude : list, float, pint.Quantity
            Unbalance magnitude (kg.m).
        unbalance_phase : list, float, pint.Quantity
            Unbalance phase (rad).
        speed : float or array_like, pint.Quantity
            Rotor speed.
        F : array
            Force array (needs to have the same number of rows as time array).
            Each column corresponds to a dof and each row to a time.
        t : array
            Time array.
        crack_model : string, optional
            String containing type of crack model chosed. The available types are: "Mayes",
            "Gasch", "Flex Open" and "Flex Breathing". Default is "Mayes".
        cross_divisions: float, optional
            Number of square divisions into which the cross-section of the cracked element
            will be divided in the analysis conducted for the Flex Breathing model.
        **kwargs : optional
            Additional keyword arguments can be passed to define the parameters
            of the Newmark method if it is used (e.g. gamma, beta, tol, ...).
            See `ross.utils.newmark` for more details.
            Other keyword arguments can also be passed to be used in numerical
            integration (e.g. num_modes).
            See `Rotor.integrate_system` for more details.

        Returns
        -------
        results : ross.TimeResponseResults
            For more information on attributes and methods available see:
            :py:class:`ross.TimeResponseResults`

        Examples
        --------
        >>> import ross as rs
        >>> from ross.probe import Probe
        >>> from ross.units import Q_
        >>> rotor = rs.rotor_example_with_damping()
        >>> n1 = rotor.disk_elements[0].n
        >>> n2 = rotor.disk_elements[1].n
        >>> results = rotor.run_crack(
        ...    n=18,
        ...    depth_ratio=0.2,
        ...    node=[n1, n2],
        ...    unbalance_magnitude=[5e-4, 0],
        ...    unbalance_phase=[-np.pi / 2, 0],
        ...    crack_model="Mayes",
        ...    speed=Q_(1200, "RPM"),
        ...    t=np.arange(0, 0.5, 0.0001),
        ...    num_modes=12, # Pseudo-modal method
        ... )
        Running pseudo-modal method, number of modes = 12
        >>> probe1 = Probe(14, 0)
        >>> probe2 = Probe(22, 0)
        >>> fig1 = results.plot_1d([probe1, probe2])
        >>> fig2 = results.plot_dfft(
        ...     [probe1, probe2],
        ...     frequency_range=Q_((0, 200), "Hz"),
        ...     yaxis_type="log",
        ... )
        """
        fault = Crack(self, n, depth_ratio, crack_model, cross_divisions)

        results = fault.run(
            node, unbalance_magnitude, unbalance_phase, speed, t, **kwargs
        )

        return results

    def save_mat(self, file, speed, frequency=None):
        """Save matrices and rotor model to a .mat file.

        Parameters
        ----------
        file : str, pathlib.Path

        speed: float
            Rotor speed.
        frequency: float, optional
            Excitation frequency.
            Default is rotor speed.

        Examples
        --------
        >>> from tempfile import tempdir
        >>> from pathlib import Path
        >>> # create path for temporary file
        >>> file = Path(tempdir) / 'new_matrices'
        >>> rotor = rotor_example()
        >>> rotor.save_mat(file, speed=0)
        """
        if frequency is None:
            frequency = speed

        dic = {
            "M": self.M(frequency),
            "K": self.K(frequency),
            "C": self.C(frequency),
            "G": self.G(),
            "nodes": self.nodes_pos,
        }

        sio.savemat(file, dic)

    def save(self, file):
        """Save the rotor to a .toml file.

        Parameters
        ----------
        file : str or pathlib.Path

        Examples
        --------
        >>> from tempfile import tempdir
        >>> from pathlib import Path
        >>> # create path for temporary file
        >>> file = Path(tempdir) / 'rotor.toml'
        >>> rotor = rotor_example()
        >>> rotor.save(file)
        """
        with open(file, "w") as f:
            toml.dump({"parameters": self.parameters}, f)
        for el in self.elements:
            el.save(file)

    @classmethod
    def load(cls, file):
        """Load rotor from toml file.

        Parameters
        ----------
        file : str or pathlib.Path
            String or Path for a .toml file.

        Returns
        -------
        rotor : ross.rotor.Rotor

        Example
        -------
        >>> from tempfile import tempdir
        >>> from pathlib import Path
        >>> # create path for temporary file
        >>> file = Path(tempdir) / 'new_rotor1.toml'
        >>> rotor1 = rotor_example()
        >>> rotor1.save(file)
        >>> rotor2 = Rotor.load(file)
        >>> rotor1 == rotor2
        True
        """
        data = toml.load(file)
        parameters = data["parameters"]

        elements = []
        for el_name, el_data in data.items():
            if el_name == "parameters":
                continue
            class_name = el_name.split("_")[0]
            try:
                elements.append(globals()[class_name].read_toml_data(el_data))
            except KeyError:
                import rossxl as rsxl

                elements.append(getattr(rsxl, class_name).read_toml_data(el_data))

        shaft_elements = []
        disk_elements = []
        bearing_elements = []
        point_mass_elements = []
        for el in elements:
            if isinstance(el, ShaftElement):
                shaft_elements.append(el)
            elif isinstance(el, DiskElement):
                disk_elements.append(el)
            elif isinstance(el, BearingElement):
                bearing_elements.append(el)
            elif isinstance(el, PointMass):
                point_mass_elements.append(el)

        return cls(
            shaft_elements=shaft_elements,
            disk_elements=disk_elements,
            bearing_elements=bearing_elements,
            point_mass_elements=point_mass_elements,
            **parameters,
        )

    def run_static(self):
        """Run static analysis.

        Static analysis calculates free-body diagram, deformed shaft, shearing
        force diagram and bending moment diagram.

        Available plotting methods:
            .plot_deformation()
            .plot_bending_moment()
            .plot_shearing_force()
            .plot_free_body_diagram()

        Attributes
        ----------
        shaft_weight: float
            Shaft total weight
        disk_forces_nodal : dict
            Relates the static force at each node due to the weight of disks
        bearing_forces_nodal : dict
            Relates the static force at each node due to the bearing reaction forces.
        bearing_forces_tag : dict
            Indicates the reaction force exerted by each bearing.
        disk_forces_tag : dict
            Indicates the force exerted by each disk.
        displacement_y: array
            The shaft static displacement vector,
        Vx: array
            Shearing force vector
        Bm: array
            Bending moment vector

        Returns
        -------
        results : ross.StaticResults
            For more information on attributes and methods available see:
            :py:class:`ross.StaticResults`

        Raises
        ------
        ValueError
            Error raised if the rotor has no bearing elements.

        Example
        -------
        >>> import ross as rs
        >>> rotor = rs.rotor_example()
        >>> static = rotor.run_static()
        >>> rotor.bearing_forces_nodal
        {'node_0': 432...
        >>> rotor.bearing_forces_tag # doctest: +ELLIPSIS
        {'Bearing 0': 432...

        Plotting static deformation
        >>> fig = static.plot_deformation()

        Plotting bending moment
        >>> fig = static.plot_bending_moment()

        Plotting shearing force
        >>> fig = static.plot_shearing_force()

        Plotting free-body diagram
        >>> fig = static.plot_free_body_diagram()
        """
        if not len(self.df_bearings):
            raise ValueError("Rotor has no bearings")

        aux_brg = []
        aux_brg_1 = []
        for elm in self.bearing_elements:
            if not isinstance(elm, SealElement):
                if elm.n not in self.nodes:
                    pass
                elif elm.n_link in self.nodes:
                    aux_brg.append(
                        elm.__class__(n=elm.n, n_link=elm.n_link, kxx=1e20, cxx=0)
                    )
                    aux_brg_1.append(
                        elm.__class__(n=elm.n, n_link=elm.n_link, kxx=0, cxx=0)
                    )
                else:
                    aux_brg.append(elm.__class__(n=elm.n, kxx=1e20, cxx=0))
                    aux_brg_1.append(elm.__class__(n=elm.n, kxx=0, cxx=0))

        aux_rotor = Rotor(self.shaft_elements, self.disk_elements, aux_brg)
        aux_rotor_1 = Rotor(self.shaft_elements, self.disk_elements, aux_brg_1)

        aux_M = aux_rotor.M(0)
        aux_K = aux_rotor.K(0)
        aux1_K = aux_rotor_1.K(0)

        # convert to 4 dof
        num_dof = 4
        aux_M = remove_dofs(aux_M)
        aux_K = remove_dofs(aux_K)
        aux1_K = remove_dofs(aux1_K)

        # gravity aceleration vector
        g = -9.8065
        weight = self.gravitational_force(g=g, M=aux_M, num_dof=num_dof)

        # calculates u, for [K]*(u) = (F)
        displacement = (la.solve(aux_K, weight)).flatten()
        displacement_y = displacement[1::num_dof]

        # calculate forces
        nodal_forces = aux1_K @ displacement

        bearing_force_nodal = {}
        disk_force_nodal = {}
        bearing_force_tag = {}
        disk_force_tag = {}

        elm_weight = np.zeros((len(self.nodes_pos) - 1, 2))
        nodal_shaft_weight = np.zeros(len(self.nodes_pos))

        vx_axis = np.zeros_like(elm_weight)
        for sh in self.shaft_elements:
            vx_axis[sh.n_l] = [
                self.nodes_pos[sh.n_l],
                self.nodes_pos[sh.n_r],
            ]
            elm_weight[sh.n_l] += g * np.array([0, sh.m])

            nodal_shaft_weight[sh.n_r] += g * sh.m * sh.beam_cg / sh.L
            nodal_shaft_weight[sh.n_l] += g * sh.m * (1 - sh.beam_cg / sh.L)

        elm_weight[-1, 1] = 0
        aux_nodal_forces = nodal_forces[: num_dof * (self.nodes[-1] + 1)]

        reaction_forces = nodal_forces[1::num_dof] - weight[1::num_dof]

        for bearing in aux_rotor.bearing_elements:
            bearing_force_nodal[f"node_{bearing.n:d}"] = reaction_forces[bearing.n]
            bearing_force_tag[f"{bearing.tag}"] = reaction_forces[bearing.n]

        for disk in aux_rotor.disk_elements:
            disk_force_nodal[f"node_{disk.n:d}"] = -disk.m * g
            disk_force_tag[f"{disk.tag}"] = -disk.m * g

        nodal_forces_y = aux_nodal_forces[1::num_dof] - nodal_shaft_weight
        elm_forces_y = np.zeros_like(elm_weight)
        elm_forces_y[:, 0] = nodal_forces_y[:-1]
        elm_forces_y[-1, 1] = -nodal_forces_y[-1]
        elm_forces_y += elm_weight

        # Calculate shearing force
        # Each line represents an element, each column a station from the element
        vx = np.zeros_like(elm_weight)
        for j in range(vx.shape[0]):
            if j == 0:
                vx[j] = [elm_forces_y[j, 0], sum(elm_forces_y[j])]
            elif j == vx.shape[0] - 1:
                vx[j, 0] = vx[j - 1, 1] + elm_forces_y[j, 0]
                vx[j, 1] = elm_forces_y[j, 1]
            else:
                vx[j, 0] = vx[j - 1, 1] + elm_forces_y[j, 0]
                vx[j, 1] = vx[j, 0] + elm_forces_y[j, 1]
        vx = -vx

        # Calculate bending moment
        # Each line represents an element, each column a station from the element
        mx = np.zeros_like(vx)
        for j in range(mx.shape[0]):
            if j == 0:
                mx[j] = [0, 0.5 * sum(vx[j]) * np.diff(vx_axis[j])[0]]
            if j == mx.shape[0] - 1:
                mx[j] = [-0.5 * sum(vx[j]) * np.diff(vx_axis[j])[0], 0]
            else:
                mx[j, 0] = mx[j - 1, 1]
                mx[j, 1] = mx[j, 0] + 0.5 * sum(vx[j]) * np.diff(vx_axis[j])[0]

        # flattening arrays
        vx = vx.flatten()
        vx_axis = vx_axis.flatten()
        mx = mx.flatten()

        self.disk_forces_nodal = disk_force_nodal
        self.bearing_forces_nodal = bearing_force_nodal
        self.bearing_forces_tag = bearing_force_tag
        self.disk_forces_tag = disk_force_tag

        self.w_shaft = sum(self.df_shaft["m"]) * (-g)

        results = StaticResults(
            displacement_y,
            vx,
            mx,
            self.w_shaft,
            self.disk_forces_nodal,
            self.bearing_forces_nodal,
            self.nodes,
            self.nodes_pos,
            vx_axis,
        )

        return results

    def summary(self):
        """Plot the rotor summary.

        This functioncreates a summary of the main parameters and attributes of the
        rotor model. The data is presented in a table format.

        Returns
        -------
        results : ross.SummaryResults class
            An instance of SumarryResults class to build the summary table

        Examples
        --------
        >>> rotor = rotor_example()
        >>> table = rotor.summary().plot()
        >>> # to display the plot use the command:
        >>> # show(table)
        """
        self.df_disks = pd.merge(
            self.df_disks, self.df[["tag", "nodes_pos_l"]], on="tag", how="left"
        )
        self.df_bearings = pd.merge(
            self.df_bearings, self.df[["tag", "nodes_pos_l"]], on="tag", how="left"
        )
        self.run_static()
        forces = self.bearing_forces_tag
        results = SummaryResults(
            self.df_shaft,
            self.df_disks,
            self.df_bearings,
            forces,
            self.CG,
            self.Ip,
            self.tag,
        )
        return results

    @classmethod
    def from_section(
        cls,
        leng_data,
        idl_data,
        odl_data,
        idr_data=None,
        odr_data=None,
        material_data=None,
        disk_data=None,
        brg_seal_data=None,
        min_w=None,
        max_w=None,
        rated_w=None,
        nel_r=1,
        tag=None,
    ):
        """Build rotor from sections.

        This class is an alternative to build rotors from separated
        sections. Each section has the same number (n) of shaft elements.

        Parameters
        ----------
        leng_data : list
            List with the lengths of rotor regions.
        idl_data : list
            List with the inner diameters of rotor regions (Left Station).
        odl_data : list
            List with the outer diameters of rotor regions (Left Station).
        idr_data : list, optional
            List with the inner diameters of rotor regions (Right Station).
            Default is equal to idl_data (cylindrical element).
        odr_data : list, optional
            List with the outer diameters of rotor regions (Right Station).
            Default is equal to odl_data (cylindrical element).
        material_data : ross.material or list of ross.material
            Defines a single material for all sections or each section can be
            defined by a material individually.
        disk_data : dict, optional
            Dict holding disks datas.
            Example : disk_data=DiskElement.from_geometry(n=2,
                                                          material=steel,
                                                          width=0.07,
                                                          i_d=0,
                                                          o_d=0.28
                                                          )
            ***See 'disk_element.py' docstring for more information***
        brg_seal_data : dict, optional
            Dict holding lists of bearings and seals datas.
            Example : brg_seal_data=BearingElement(n=1, kxx=1e6, cxx=0,
                                                   kyy=1e6, cyy=0, kxy=0,
                                                   cxy=0, kyx=0, cyx=0)
            ***See 'bearing_seal_element.py' docstring for more information***
        nel_r : int, optional
            Number or elements per shaft region.
            Default is 1.
        tag : str
            A tag for the rotor

        Raises
        ------
        ValueError
            Error raised if lists size do not match.
        AttributeError
            Error raised if the shaft material is not defined.

        Returns
        -------
        A rotor object

        Example
        -------
        >>> from ross.materials import steel
        >>> rotor = Rotor.from_section(leng_data=[0.5,0.5,0.5],
        ...             odl_data=[0.05,0.05,0.05],
        ...             idl_data=[0,0,0],
        ...             material_data=steel,
        ...             disk_data=[DiskElement.from_geometry(n=1, material=steel, width=0.07, i_d=0, o_d=0.28),
        ...                        DiskElement.from_geometry(n=2, material=steel, width=0.07, i_d=0, o_d=0.35)],
        ...             brg_seal_data=[BearingElement(n=0, kxx=1e6, cxx=0, kyy=1e6, cyy=0, kxy=0, cxy=0, kyx=0, cyx=0),
        ...                            BearingElement(n=3, kxx=1e6, cxx=0, kyy=1e6, cyy=0, kxy=0, cxy=0, kyx=0, cyx=0)],
        ...             nel_r=1)
        >>> modal = rotor.run_modal(speed=0)
        >>> modal.wn.round(4)
        array([ 85.7634,  85.7634, 271.9326, 271.9326, 650.1377, 718.58  ])
        """
        if len(leng_data) != len(odl_data) or len(leng_data) != len(idl_data):
            raise ValueError(
                "The lists size do not match (leng_data, odl_data and idl_data)."
            )

        if material_data is None:
            raise AttributeError("Please define a material or a list of materials")

        if idr_data is None:
            idr_data = idl_data
        if odr_data is None:
            odr_data = odl_data
        else:
            if len(leng_data) != len(odr_data) or len(leng_data) != len(idr_data):
                raise ValueError(
                    "The lists size do not match (leng_data, odr_data and idr_data)."
                )

        def rotor_regions(nel_r):
            """Subroutine to discretize each rotor region into n elements.

            Parameters
            ----------
            nel_r : int
                Number of elements per region

            Returns
            -------
            regions : list
                List with elements
            """
            regions = []
            shaft_elements = []
            disk_elements = []
            bearing_elements = []

            try:
                if len(leng_data) != len(material_data):
                    raise IndexError(
                        "material_data size does not match size of other lists"
                    )

                # loop through rotor regions
                for i, leng in enumerate(leng_data):
                    le = leng / nel_r
                    for j in range(nel_r):
                        idl = (idr_data[i] - idl_data[i]) * j * le / leng + idl_data[i]
                        odl = (odr_data[i] - odl_data[i]) * j * le / leng + odl_data[i]
                        idr = (idr_data[i] - idl_data[i]) * (
                            j + 1
                        ) * le / leng + idl_data[i]
                        odr = (odr_data[i] - odl_data[i]) * (
                            j + 1
                        ) * le / leng + odl_data[i]
                        shaft_elements.append(
                            ShaftElement(
                                le,
                                idl,
                                odl,
                                idr,
                                odr,
                                material=material_data[i],
                                shear_effects=True,
                                rotary_inertia=True,
                                gyroscopic=True,
                            )
                        )
            except TypeError:
                for i, leng in enumerate(leng_data):
                    le = leng / nel_r
                    for j in range(nel_r):
                        idl = (idr_data[i] - idl_data[i]) * j * le / leng + idl_data[i]
                        odl = (odr_data[i] - odl_data[i]) * j * le / leng + odl_data[i]
                        idr = (idr_data[i] - idl_data[i]) * (
                            j + 1
                        ) * le / leng + idl_data[i]
                        odr = (odr_data[i] - odl_data[i]) * (
                            j + 1
                        ) * le / leng + odl_data[i]
                        shaft_elements.append(
                            ShaftElement(
                                le,
                                idl,
                                odl,
                                idr,
                                odr,
                                material=material_data,
                                shear_effects=True,
                                rotary_inertia=True,
                                gyroscopic=True,
                            )
                        )

            regions.extend([shaft_elements])

            for DiskEl in disk_data:
                aux_DiskEl = deepcopy(DiskEl)
                aux_DiskEl.n = nel_r * DiskEl.n
                aux_DiskEl.n_l = nel_r * DiskEl.n_l
                aux_DiskEl.n_r = nel_r * DiskEl.n_r
                disk_elements.append(aux_DiskEl)

            for Brg_SealEl in brg_seal_data:
                aux_Brg_SealEl = deepcopy(Brg_SealEl)
                aux_Brg_SealEl.n = nel_r * Brg_SealEl.n
                aux_Brg_SealEl.n_l = nel_r * Brg_SealEl.n
                aux_Brg_SealEl.n_r = nel_r * Brg_SealEl.n
                bearing_elements.append(aux_Brg_SealEl)

            regions.append(disk_elements)
            regions.append(bearing_elements)

            return regions

        regions = rotor_regions(nel_r)
        shaft_elements = regions[0]
        disk_elements = regions[1]
        bearing_elements = regions[2]

        return cls(
            shaft_elements,
            disk_elements,
            bearing_elements,
            min_w=min_w,
            max_w=max_w,
            rated_w=rated_w,
            tag=tag,
        )

    @classmethod
    def to_ross_only(cls, rotor):
        """Convert rotor with rsxl objects to ross only."""
        bearings_seals_rs = []
        for b in rotor.bearing_elements:
            if isinstance(b, SealElement):
                bearings_seals_rs.append(
                    SealElement(
                        n=b.n,
                        kxx=b.kxx,
                        kxy=b.kxy,
                        kyx=b.kyx,
                        kyy=b.kyy,
                        cxx=b.cxx,
                        cxy=b.cxy,
                        cyx=b.cyx,
                        cyy=b.cyy,
                        frequency=b.frequency,
                        tag=b.tag,
                        color=b.color,
                        n_link=b.n_link,
                        seal_leakage=b.seal_leakage,
                    )
                )
            else:
                bearings_seals_rs.append(
                    BearingElement(
                        n=b.n,
                        kxx=b.kxx,
                        kxy=b.kxy,
                        kyx=b.kyx,
                        kyy=b.kyy,
                        cxx=b.cxx,
                        cxy=b.cxy,
                        cyx=b.cyx,
                        cyy=b.cyy,
                        frequency=b.frequency,
                        tag=b.tag,
                        color=b.color,
                        n_link=b.n_link,
                    )
                )

        return cls(
            rotor.shaft_elements,
            rotor.disk_elements,
            bearings_seals_rs,
            rotor.point_mass_elements,
            min_w=rotor.min_w,
            max_w=rotor.max_w,
            rated_w=rotor.rated_w,
            tag=rotor.tag,
        )


class CoAxialRotor(Rotor):
    r"""A rotor object.

    This class will create a system of co-axial rotors with the shaft,
    disk, bearing and seal elements provided.

    Parameters
    ----------
    shafts : list of lists
        Each list of shaft elements builds a different shaft. The number of
        lists sets the number of shafts.
    disk_elements : list
        List with the disk elements
    bearing_elements : list
        List with the bearing elements
    point_mass_elements: list
        List with the point mass elements
    shaft_start_pos : list
        List indicating the initial node position for each shaft.
        Default is zero for each shaft created.
    tag : str
        A tag for the rotor

    Returns
    -------
    A rotor object.

    Attributes
    ----------
    nodes : list
        List of the model's nodes.
    nodes_pos : list
        List with nodal spatial location.
    CG : float
        Center of gravity

    Examples
    --------
    >>> import ross as rs
    >>> steel = rs.materials.steel
    >>> i_d = 0
    >>> o_d = 0.05
    >>> n = 10
    >>> L = [0.25 for _ in range(n)]
    >>> axial_shaft = [rs.ShaftElement(l, i_d, o_d, material=steel) for l in L]
    >>> i_d = 0.15
    >>> o_d = 0.20
    >>> n = 6
    >>> L = [0.25 for _ in range(n)]
    >>> coaxial_shaft = [rs.ShaftElement(l, i_d, o_d, material=steel) for l in L]
    >>> shaft = [axial_shaft, coaxial_shaft]
    >>> disk0 = rs.DiskElement.from_geometry(n=1,
    ...                                     material=steel,
    ...                                     width=0.07,
    ...                                     i_d=0.05,
    ...                                     o_d=0.28)
    >>> disk1 = rs.DiskElement.from_geometry(n=9,
    ...                                     material=steel,
    ...                                     width=0.07,
    ...                                     i_d=0.05,
    ...                                     o_d=0.28)
    >>> disk2 = rs.DiskElement.from_geometry(n=13,
    ...                                      material=steel,
    ...                                      width=0.07,
    ...                                      i_d=0.20,
    ...                                      o_d=0.48)
    >>> disk3 = rs.DiskElement.from_geometry(n=15,
    ...                                      material=steel,
    ...                                      width=0.07,
    ...                                      i_d=0.20,
    ...                                      o_d=0.48)
    >>> disks = [disk0, disk1, disk2, disk3]
    >>> stfx = 1e6
    >>> stfy = 0.8e6
    >>> bearing0 = rs.BearingElement(0, kxx=stfx, kyy=stfy, cxx=0)
    >>> bearing1 = rs.BearingElement(10, kxx=stfx, kyy=stfy, cxx=0)
    >>> bearing2 = rs.BearingElement(11, kxx=stfx, kyy=stfy, cxx=0)
    >>> bearing3 = rs.BearingElement(8, n_link=17, kxx=stfx, kyy=stfy, cxx=0)
    >>> bearings = [bearing0, bearing1, bearing2, bearing3]
    >>> rotor = rs.CoAxialRotor(shaft, disks, bearings)
    """

    def __init__(
        self,
        shafts,
        disk_elements=None,
        bearing_elements=None,
        point_mass_elements=None,
        min_w=None,
        max_w=None,
        rated_w=None,
        tag=None,
    ):
        self.parameters = {"min_w": min_w, "max_w": max_w, "rated_w": rated_w}
        if tag is None:
            self.tag = "Rotor 0"

        ####################################################
        # Config attributes
        ####################################################

        # operational speeds
        self.min_w = min_w
        self.max_w = max_w
        self.rated_w = rated_w

        ####################################################

        # set n for each shaft element
        aux_n = 0
        aux_n_tag = 0
        for j, shaft in enumerate(shafts):
            for i, sh in enumerate(shaft):
                if sh.n is None:
                    sh.n = i + aux_n
                if sh.tag is None:
                    sh.tag = sh.__class__.__name__ + " " + str(i + aux_n_tag)
            aux_n = shaft[-1].n_r + 1
            aux_n_tag = aux_n - 1 - j

        # flatten and make a copy for shaft elements to avoid altering
        # attributes for elements that might be used in different rotors
        # e.g. altering shaft_element.n
        shafts = [copy(sh) for sh in shafts]
        shaft_elements = list(chain(*shafts))

        if disk_elements is None:
            disk_elements = []
        if bearing_elements is None:
            bearing_elements = []
        if point_mass_elements is None:
            point_mass_elements = []

        for i, disk in enumerate(disk_elements):
            if disk.tag is None:
                disk.tag = "Disk " + str(i)

        for i, brg in enumerate(bearing_elements):
            brg.n_l = brg.n
            brg.n_r = brg.n
            if brg.__class__.__name__ == "BearingElement" and brg.tag is None:
                brg.tag = "Bearing " + str(i)
            if brg.__class__.__name__ == "SealElement" and brg.tag is None:
                brg.tag = "Seal " + str(i)

        for i, p_mass in enumerate(point_mass_elements):
            if p_mass.tag is None:
                p_mass.tag = "Point Mass " + str(i)

        self.shafts = shafts
        self.shaft_elements = sorted(shaft_elements, key=lambda el: el.n)
        self.bearing_elements = sorted(bearing_elements, key=lambda el: el.n)
        self.disk_elements = disk_elements
        self.point_mass_elements = point_mass_elements
        self.elements = list(
            chain(
                *[
                    self.shaft_elements,
                    self.disk_elements,
                    self.bearing_elements,
                    self.point_mass_elements,
                ]
            )
        )
        self.number_dof = self._check_number_dof()

        ####################################################
        # Rotor summary
        ####################################################
        columns = [
            "type",
            "n",
            "n_link",
            "L",
            "node_pos",
            "node_pos_r",
            "idl",
            "odl",
            "idr",
            "odr",
            "i_d",
            "o_d",
            "beam_cg",
            "axial_cg_pos",
            "y_pos",
            "material",
            "rho",
            "volume",
            "m",
            "tag",
        ]

        df_shaft = pd.DataFrame([el.summary() for el in self.shaft_elements])
        df_disks = pd.DataFrame([el.summary() for el in self.disk_elements])
        df_bearings = pd.DataFrame(
            [
                el.summary()
                for el in self.bearing_elements
                if not isinstance(el, SealElement)
            ]
        )
        df_seals = pd.DataFrame(
            [
                el.summary()
                for el in self.bearing_elements
                if isinstance(el, SealElement)
            ]
        )
        df_point_mass = pd.DataFrame([el.summary() for el in self.point_mass_elements])

        nodes_pos_l = np.zeros(len(df_shaft.n_l))
        nodes_pos_r = np.zeros(len(df_shaft.n_l))
        axial_cg_pos = np.zeros(len(df_shaft.n_l))
        shaft_number = np.zeros(len(df_shaft.n_l))

        i = 0
        for j, shaft in enumerate(self.shafts):
            for k, sh in enumerate(shaft):
                shaft_number[k + i] = j
                if k == 0:
                    nodes_pos_r[k + i] = df_shaft.loc[k + i, "L"]
                    axial_cg_pos[k + i] = sh.beam_cg + nodes_pos_l[k + i]
                    sh.axial_cg_pos = axial_cg_pos[k + i]
                if (
                    k > 0
                    and df_shaft.loc[k + i, "n_l"] == df_shaft.loc[k + i - 1, "n_l"]
                ):
                    nodes_pos_l[k + i] = nodes_pos_l[k + i - 1]
                    nodes_pos_r[k + i] = nodes_pos_r[k + i - 1]
                else:
                    nodes_pos_l[k + i] = nodes_pos_r[k + i - 1]
                    nodes_pos_r[k + i] = nodes_pos_l[k + i] + df_shaft.loc[k + i, "L"]

                if sh.n in df_bearings["n_link"].values:
                    idx = df_bearings.loc[df_bearings.n_link == sh.n, "n"].values[0]
                    nodes_pos_l[i : sh.n] += nodes_pos_l[idx] - nodes_pos_l[k + i]
                    nodes_pos_r[i : sh.n] += nodes_pos_r[idx] - nodes_pos_r[k + i]
                    axial_cg_pos[i : sh.n] += nodes_pos_r[idx] - nodes_pos_r[k + i]
                elif sh.n_r in df_bearings["n_link"].values:
                    idx = df_bearings.loc[df_bearings.n_link == sh.n_r, "n"].values[0]
                    nodes_pos_l[i : sh.n_r] += nodes_pos_l[idx - 1] - nodes_pos_l[k + i]
                    nodes_pos_r[i : sh.n_r] += nodes_pos_r[idx - 1] - nodes_pos_r[k + i]
                    axial_cg_pos[i : sh.n_r] += (
                        nodes_pos_r[idx - 1] - nodes_pos_r[k + i]
                    )

                axial_cg_pos[k + i] = sh.beam_cg + nodes_pos_l[k + i]
                sh.axial_cg_pos = axial_cg_pos[k + i]
            i += k + 1

        df_shaft["shaft_number"] = shaft_number
        df_shaft["nodes_pos_l"] = nodes_pos_l
        df_shaft["nodes_pos_r"] = nodes_pos_r
        df_shaft["axial_cg_pos"] = axial_cg_pos

        df = pd.concat(
            [df_shaft, df_disks, df_bearings, df_point_mass, df_seals], sort=True
        )
        df = df.sort_values(by="n_l")
        df = df.reset_index(drop=True)

        # check consistence for disks and bearings location
        if len(df_point_mass) > 0:
            max_loc_point_mass = df_point_mass.n.max()
        else:
            max_loc_point_mass = 0
        max_location = max(df_shaft.n_r.max(), max_loc_point_mass)
        if df.n_l.max() > max_location:
            raise ValueError("Trying to set disk or bearing outside shaft")

        # nodes axial position and diameter
        nodes_pos = list(df_shaft.groupby("n_l")["nodes_pos_l"].max())
        nodes_i_d = list(df_shaft.groupby("n_l")["i_d"].min())
        nodes_o_d = list(df_shaft.groupby("n_l")["o_d"].max())

        for i, shaft in enumerate(self.shafts):
            pos = shaft[-1].n_r
            if i < len(self.shafts) - 1:
                nodes_pos.insert(pos, df_shaft["nodes_pos_r"].iloc[pos - 1])
                nodes_i_d.insert(pos, df_shaft["i_d"].iloc[pos - 1])
                nodes_o_d.insert(pos, df_shaft["o_d"].iloc[pos - 1])
            else:
                nodes_pos.append(df_shaft["nodes_pos_r"].iloc[-1])
                nodes_i_d.append(df_shaft["i_d"].iloc[-1])
                nodes_o_d.append(df_shaft["o_d"].iloc[-1])

        self.nodes_pos = nodes_pos
        self.nodes_i_d = nodes_i_d
        self.nodes_o_d = nodes_o_d

        shaft_elements_length = list(df_shaft.groupby("n_l")["L"].min())
        self.shaft_elements_length = shaft_elements_length

        self.nodes = list(range(len(self.nodes_pos)))
        self.L = nodes_pos[-1]
        self.center_line_pos = [0] * len(self.nodes)

        # rotor mass can also be calculated with self.M()[::4, ::4].sum()
        self.m_disks = np.sum([disk.m for disk in self.disk_elements])
        self.m_shaft = np.sum([sh_el.m for sh_el in self.shaft_elements])
        self.m = self.m_disks + self.m_shaft

        # rotor center of mass and total inertia
        CG_sh = np.sum(
            [(sh.m * sh.axial_cg_pos) / self.m for sh in self.shaft_elements]
        )
        CG_dsk = np.sum(
            [disk.m * nodes_pos[disk.n] / self.m for disk in self.disk_elements]
        )
        self.CG = CG_sh + CG_dsk

        Ip_sh = np.sum([sh.Im for sh in self.shaft_elements])
        Ip_dsk = np.sum([disk.Ip for disk in self.disk_elements])
        self.Ip = Ip_sh + Ip_dsk

        # number of dofs
        half_ndof = self.number_dof / 2
        self.ndof = int(
            self.number_dof * (max([el.n for el in shaft_elements]) + 2)
            + half_ndof * len([el for el in point_mass_elements])
        )

        elm_no_shaft_id = {
            elm
            for elm in self.elements
            if pd.isna(df.loc[df.tag == elm.tag, "shaft_number"]).all()
        }
        for elm in cycle(self.elements):
            if elm_no_shaft_id:
                if elm in elm_no_shaft_id:
                    shnum_l = df.loc[
                        (df.n_l == elm.n) & (df.tag != elm.tag), "shaft_number"
                    ]
                    shnum_r = df.loc[
                        (df.n_r == elm.n) & (df.tag != elm.tag), "shaft_number"
                    ]
                    if len(shnum_l) == 0 and len(shnum_r) == 0:
                        shnum_l = df.loc[
                            (df.n_link == elm.n) & (df.tag != elm.tag), "shaft_number"
                        ]
                        shnum_r = shnum_l
                    if len(shnum_l):
                        df.loc[df.tag == elm.tag, "shaft_number"] = shnum_l.values[0]
                        elm_no_shaft_id.discard(elm)
                    elif len(shnum_r):
                        df.loc[df.tag == elm.tag, "shaft_number"] = shnum_r.values[0]
                        elm_no_shaft_id.discard(elm)
            else:
                break

        df_disks["shaft_number"] = df.loc[
            (df.type == "DiskElement"), "shaft_number"
        ].values
        df_bearings["shaft_number"] = df.loc[
            (df.type == "BearingElement"), "shaft_number"
        ].values
        df_seals["shaft_number"] = df.loc[
            (df.type == "SealElement"), "shaft_number"
        ].values
        df_point_mass["shaft_number"] = df.loc[
            (df.type == "PointMass"), "shaft_number"
        ].values

        self.df_disks = df_disks
        self.df_bearings = df_bearings
        self.df_shaft = df_shaft
        self.df_point_mass = df_point_mass
        self.df_seals = df_seals

        if "n_link" in df.columns and df_point_mass.index.size > 0:
            aux_link = list(df["n_link"].dropna().unique().astype(int))
            aux_node = list(df_point_mass["n"].dropna().unique().astype(int))
            self.link_nodes = list(set(aux_link) & set(aux_node))
        else:
            self.link_nodes = []

        # global indexes for dofs
        n_last = self.shaft_elements[-1].n
        for elm in self.elements:
            dof_mapping = elm.dof_mapping()
            global_dof_mapping = {}
            for k, v in dof_mapping.items():
                dof_letter, dof_number = k.split("_")
                global_dof_mapping[dof_letter + "_" + str(int(dof_number) + elm.n)] = (
                    int(v)
                )

            if elm.n <= n_last + 1:
                for k, v in global_dof_mapping.items():
                    global_dof_mapping[k] = int(self.number_dof * elm.n + v)
            else:
                for k, v in global_dof_mapping.items():
                    global_dof_mapping[k] = int(
                        half_ndof * n_last + half_ndof * elm.n + self.number_dof + v
                    )

            if hasattr(elm, "n_link") and elm.n_link is not None:
                if elm.n_link <= n_last + 1:
                    global_dof_mapping[f"x_{elm.n_link}"] = int(
                        self.number_dof * elm.n_link
                    )
                    global_dof_mapping[f"y_{elm.n_link}"] = int(
                        self.number_dof * elm.n_link + 1
                    )
                    global_dof_mapping[f"z_{elm.n_link}"] = int(
                        self.number_dof * elm.n_link + 2
                    )
                else:
                    global_dof_mapping[f"x_{elm.n_link}"] = int(
                        half_ndof * n_last + half_ndof * elm.n_link + self.number_dof
                    )
                    global_dof_mapping[f"y_{elm.n_link}"] = int(
                        half_ndof * n_last
                        + half_ndof * elm.n_link
                        + self.number_dof
                        + 1
                    )
                    global_dof_mapping[f"z_{elm.n_link}"] = int(
                        half_ndof * n_last
                        + half_ndof * elm.n_link
                        + self.number_dof
                        + 2
                    )

            elm.dof_global_index = global_dof_mapping
            df.at[df.loc[df.tag == elm.tag].index[0], "dof_global_index"] = (
                elm.dof_global_index
            )

        # define positions for disks
        for disk in disk_elements:
            z_pos = nodes_pos[disk.n]
            y_pos = nodes_o_d[disk.n]
            df.loc[df.tag == disk.tag, "nodes_pos_l"] = z_pos
            df.loc[df.tag == disk.tag, "nodes_pos_r"] = z_pos
            df.loc[df.tag == disk.tag, "y_pos"] = y_pos

        # define positions for bearings
        # check if there are bearings without location
        bearings_no_zloc = {
            b
            for b in bearing_elements
            if pd.isna(df.loc[df.tag == b.tag, "nodes_pos_l"]).all()
        }

        # cycle while there are bearings without a z location
        for b in cycle(self.bearing_elements):
            if bearings_no_zloc:
                if b in bearings_no_zloc:
                    # first check if b.n is on list, if not, check for n_link
                    node_l = df.loc[(df.n_l == b.n) & (df.tag != b.tag), "nodes_pos_l"]
                    node_r = df.loc[(df.n_r == b.n) & (df.tag != b.tag), "nodes_pos_r"]
                    if len(node_l) == 0 and len(node_r) == 0:
                        node_l = df.loc[
                            (df.n_link == b.n) & (df.tag != b.tag), "nodes_pos_l"
                        ]
                        node_r = node_l
                    if len(node_l):
                        df.loc[df.tag == b.tag, "nodes_pos_l"] = node_l.values[0]
                        df.loc[df.tag == b.tag, "nodes_pos_r"] = node_l.values[0]
                        bearings_no_zloc.discard(b)
                    elif len(node_r):
                        df.loc[df.tag == b.tag, "nodes_pos_l"] = node_r.values[0]
                        df.loc[df.tag == b.tag, "nodes_pos_r"] = node_r.values[0]
                        bearings_no_zloc.discard(b)
            else:
                break

        dfb = df[df.type == "BearingElement"]
        z_positions = [pos for pos in dfb["nodes_pos_l"]]
        z_positions = list(dict.fromkeys(z_positions))
        mean_od = np.mean(nodes_o_d)
        for z_pos in dfb["nodes_pos_l"]:
            dfb_z_pos = dfb[dfb.nodes_pos_l == z_pos]
            dfb_z_pos = dfb_z_pos.sort_values(by="n_l")
            for n, t, nlink in zip(dfb_z_pos.n, dfb_z_pos.tag, dfb_z_pos.n_link):
                if n in self.nodes:
                    if z_pos == df_shaft["nodes_pos_l"].iloc[0]:
                        y_pos = (np.max(df_shaft["odl"][df_shaft.n_l == n].values)) / 2
                    elif z_pos == df_shaft["nodes_pos_r"].iloc[-1]:
                        y_pos = (np.max(df_shaft["odr"][df_shaft.n_r == n].values)) / 2
                    else:
                        if not len(df_shaft["odl"][df_shaft._n == n].values):
                            y_pos = (
                                np.max(df_shaft["odr"][df_shaft._n == n - 1].values)
                            ) / 2
                        elif not len(df_shaft["odr"][df_shaft._n == n - 1].values):
                            y_pos = (
                                np.max(df_shaft["odl"][df_shaft._n == n].values)
                            ) / 2
                        else:
                            y_pos = (
                                np.max(
                                    [
                                        np.max(
                                            df_shaft["odl"][df_shaft._n == n].values
                                        ),
                                        np.max(
                                            df_shaft["odr"][df_shaft._n == n - 1].values
                                        ),
                                    ]
                                )
                                / 2
                            )
                else:
                    y_pos += 2 * mean_od * df["scale_factor"][df.tag == t].values[0]

                if nlink in self.nodes:
                    if z_pos == df_shaft["nodes_pos_l"].iloc[0]:
                        y_pos_sup = (
                            np.min(df_shaft["idl"][df_shaft.n_l == nlink].values)
                        ) / 2
                    elif z_pos == df_shaft["nodes_pos_r"].iloc[-1]:
                        y_pos_sup = (
                            np.min(df_shaft["idr"][df_shaft.n_r == nlink].values)
                        ) / 2
                    else:
                        if not len(df_shaft["idl"][df_shaft._n == nlink].values):
                            y_pos_sup = (
                                np.min(df_shaft["idr"][df_shaft._n == nlink - 1].values)
                            ) / 2
                        elif not len(df_shaft["idr"][df_shaft._n == nlink - 1].values):
                            y_pos_sup = (
                                np.min(df_shaft["idl"][df_shaft._n == nlink].values)
                            ) / 2
                        else:
                            y_pos_sup = (
                                np.min(
                                    [
                                        np.min(
                                            df_shaft["idl"][df_shaft._n == nlink].values
                                        ),
                                        np.min(
                                            df_shaft["idr"][
                                                df_shaft._n == nlink - 1
                                            ].values
                                        ),
                                    ]
                                )
                                / 2
                            )
                else:
                    y_pos_sup = (
                        y_pos + 2 * mean_od * df["scale_factor"][df.tag == t].values[0]
                    )

                df.loc[df.tag == t, "y_pos"] = y_pos
                df.loc[df.tag == t, "y_pos_sup"] = y_pos_sup

        # define position for point mass elements
        dfb = df[df.type == "BearingElement"]
        for p in point_mass_elements:
            z_pos = dfb[dfb.n_l == p.n]["nodes_pos_l"].values[0]
            y_pos = dfb[dfb.n_l == p.n]["y_pos"].values[0]
            df.loc[df.tag == p.tag, "nodes_pos_l"] = z_pos
            df.loc[df.tag == p.tag, "nodes_pos_r"] = z_pos
            df.loc[df.tag == p.tag, "y_pos"] = y_pos

        self.df = df

        # Build matrices considering all elements excluding bearing_elements:
        M0 = np.zeros((self.ndof, self.ndof))
        C0 = np.zeros((self.ndof, self.ndof))
        K0 = np.zeros((self.ndof, self.ndof))
        G0 = np.zeros((self.ndof, self.ndof))
        Ksdt0 = np.zeros((self.ndof, self.ndof))

        elements = list(set(self.elements).difference(self.bearing_elements))

        for elm in elements:
            dofs = list(elm.dof_global_index.values())

            M0[np.ix_(dofs, dofs)] += elm.M()
            C0[np.ix_(dofs, dofs)] += elm.C()
            K0[np.ix_(dofs, dofs)] += elm.K()
            G0[np.ix_(dofs, dofs)] += elm.G()

            if elm in self.shaft_elements:
                Ksdt0[np.ix_(dofs, dofs)] += elm.Kst()
            elif elm in self.disk_elements:
                Ksdt0[np.ix_(dofs, dofs)] += elm.Kdt()

        self.M0 = M0
        self.C0 = C0
        self.K0 = K0
        self.G0 = G0
        self.Ksdt0 = Ksdt0


def rotor_example():
    """Create a rotor as example.

    This function returns an instance of a simple rotor without
    damping with 6 shaft elements, 2 disks and 2 simple bearings.
    The purpose of this is to make available a simple model
    so that doctest can be written using this.

    Returns
    -------
    An instance of a rotor object.

    Examples
    --------
    >>> rotor = rotor_example()
    >>> modal = rotor.run_modal(speed=0)
    >>> np.round(modal.wd[:4])
    array([ 92.,  96., 275., 297.])
    """
    i_d = 0
    o_d = 0.05
    n = 6
    L = [0.25 for _ in range(n)]

    shaft_elem = [
        ShaftElement(
            l,
            i_d,
            o_d,
            material=steel,
            shear_effects=True,
            rotary_inertia=True,
            gyroscopic=True,
        )
        for l in L
    ]

    disk0 = DiskElement.from_geometry(
        n=2, material=steel, width=0.07, i_d=0.05, o_d=0.28
    )
    disk1 = DiskElement.from_geometry(
        n=4, material=steel, width=0.07, i_d=0.05, o_d=0.28
    )

    stfx = 1e6
    stfy = 0.8e6
    bearing0 = BearingElement(0, kxx=stfx, kyy=stfy, cxx=0)
    bearing1 = BearingElement(6, kxx=stfx, kyy=stfy, cxx=0)

    return Rotor(shaft_elem, [disk0, disk1], [bearing0, bearing1])


def compressor_example():
    """Create a compressor as example.

    This function returns an instance of a rotor with
    91 shaft elements, 7 disks and 2 simple bearings and 12 seals.

    Returns
    -------
    An instance of a rotor object.

    References
    ----------
    Timbó, R., Ritto, T. G. (2019). Impact of damper seal coefficients uncertainties
    in rotor dynamics. Journal of the Brazilian Society of Mechanical Sciences and
    Engineering, 41(4),165. doi: 10.1007/s40430-019-1652-8

    Examples
    --------
    >>> rotor = compressor_example()
    >>> len(rotor.shaft_elements)
    91
    >>> len(rotor.disk_elements)
    7
    >>> len(rotor.bearing_elements)
    14
    """
    compressor_dir = Path(__file__).parent / "tests/data/compressor_example.toml"

    return Rotor.load(compressor_dir)


def coaxrotor_example():
    """Create a coaxial rotor as example.

    This function returns an instance of a coaxial rotor with
    2 shafts, 4 disk and 4 bearings.

    Returns
    -------
    An instance of a rotor object.

    Examples
    --------
    >>> rotor = coaxrotor_example()
    >>> modal = rotor.run_modal(speed=0)
    >>> np.round(modal.wd[:4])
    array([39., 39., 99., 99.])
    """
    i_d = 0
    o_d = 0.05
    n = 10
    L = [0.25 for _ in range(n)]

    axial_shaft = [ShaftElement(l, i_d, o_d, material=steel) for l in L]

    i_d = 0.25
    o_d = 0.30
    n = 6
    L = [0.25 for _ in range(n)]

    coaxial_shaft = [ShaftElement(l, i_d, o_d, material=steel) for l in L]

    disk0 = DiskElement.from_geometry(
        n=1, material=steel, width=0.07, i_d=0.05, o_d=0.28, scale_factor=0.8
    )
    disk1 = DiskElement.from_geometry(
        n=9, material=steel, width=0.07, i_d=0.05, o_d=0.28, scale_factor=0.8
    )
    disk2 = DiskElement.from_geometry(
        n=13, material=steel, width=0.07, i_d=0.20, o_d=0.48, scale_factor=0.8
    )
    disk3 = DiskElement.from_geometry(
        n=15, material=steel, width=0.07, i_d=0.20, o_d=0.48, scale_factor=0.8
    )

    shaft = [axial_shaft, coaxial_shaft]
    disks = [disk0, disk1, disk2, disk3]

    stfx = 1e6
    stfy = 1e6
    bearing0 = BearingElement(0, n_link=18, kxx=stfx, kyy=stfy, cxx=0, scale_factor=0.4)
    bearing1 = BearingElement(
        10, n_link=19, kxx=stfx, kyy=stfy, cxx=0, scale_factor=0.4
    )
    bearing2 = BearingElement(11, kxx=stfx, kyy=stfy, cxx=0, scale_factor=0.4)
    bearing3 = BearingElement(8, n_link=17, kxx=stfx, kyy=stfy, cxx=0, scale_factor=0.4)

    base0 = BearingElement(18, kxx=1e8, kyy=1e8, cxx=0, scale_factor=0.4)
    base1 = BearingElement(19, kxx=1e8, kyy=1e8, cxx=0, scale_factor=0.4)

    pointmass0 = PointMass(n=18, m=20)
    pointmass1 = PointMass(n=19, m=20)

    bearings = [bearing0, bearing1, bearing2, bearing3, base0, base1]
    pointmasses = [pointmass0, pointmass1]

    return CoAxialRotor(shaft, disks, bearings, pointmasses)


def rotor_example_6dof():
    """Create a rotor as example.

    This function returns an instance of a simple rotor with
    6 shaft elements, 2 disks and 2 bearings with stiffness in
    the z direction.

    Returns
    -------
    An instance of a rotor object.

    Examples
    --------
    >>> import ross as rs
    >>> import numpy as np
    >>> rotor = rs.rotor_example_6dof()

    Plotting rotor model
    >>> fig = rotor.plot_rotor()
    >>> # fig.show()

    Running modal
    >>> rotor_speed = 100.0 # rad/s
    >>> modal = rotor.run_modal(rotor_speed)
    >>> print(f"Undamped natural frequencies: {np.round(modal.wn, 2)}") # doctest: +ELLIPSIS
    Undamped natural frequencies: [ 47.62  91.84  96.36 274.44 ...
    >>> print(f"Damped natural frequencies: {np.round(modal.wd, 2)}") # doctest: +ELLIPSIS
    Damped natural frequencies: [ 47.62  91.84  96.36 274.44 ...

    Plotting Campbell Diagram
    >>> camp = rotor.run_campbell(np.linspace(0, 400, 101), frequencies=6)
    >>> fig = camp.plot()
    >>> # fig.show()
    """
    i_d = 0
    o_d = 0.05
    n = 6
    L = [0.25 for _ in range(n)]

    shaft_elem = [
        ShaftElement(
            l,
            i_d,
            o_d,
            material=steel,
            alpha=0,
            beta=0,
            rotary_inertia=False,
            shear_effects=False,
        )
        for l in L
    ]

    disk0 = DiskElement.from_geometry(
        n=2, material=steel, width=0.07, i_d=0.05, o_d=0.28
    )
    disk1 = DiskElement.from_geometry(
        n=4, material=steel, width=0.07, i_d=0.05, o_d=0.28
    )

    kxx = 1e6
    kyy = 0.8e6
    kzz = 0.1e6
    bearing0 = BearingElement(n=0, kxx=kxx, kyy=kyy, kzz=kzz, cxx=0, cyy=0, czz=0)
    bearing1 = BearingElement(n=6, kxx=kxx, kyy=kyy, kzz=kzz, cxx=0, cyy=0, czz=0)

    return Rotor(shaft_elem, [disk0, disk1], [bearing0, bearing1])


def rotor_example_with_damping():
    """Create a rotor as example.

    This function returns an instance of a rotor with internal
    damping, with 33 shaft elements, 2 disks and 2 bearings.

    Returns
    -------
    An instance of a rotor object.

    Examples
    --------
    >>> rotor = rotor_example_with_damping()
    >>> rotor.Ip
    0.015118294226367068
    """
    steel2 = Material(name="Steel", rho=7850, E=2.17e11, G_s=81.2e9)

    # fmt: off
    node_position = np.array([
        0  ,  25,  64, 104, 124, 143, 175, 207, 239, 271, 303, 335, 
        345, 355, 380, 408, 436, 466, 496, 526, 556, 586, 614, 647,
        657, 667, 702, 737, 772, 807, 842, 862, 881, 914
    ]) * 1e-3
    # fmt: on

    L = [node_position[i] - node_position[i - 1] for i in range(1, len(node_position))]

    i_d = 0
    o_d = 0.019

    shaft_elem = [
        ShaftElement(
            l,
            i_d,
            o_d,
            material=steel2,
            alpha=8.0501,
            beta=1.0e-5,
            rotary_inertia=True,
            shear_effects=True,
        )
        for l in L
    ]

    m = 2.6375
    Id = 0.003844540885417
    Ip = 0.007513248437500

    disk0 = DiskElement(n=12, m=m, Id=Id, Ip=Ip)
    disk1 = DiskElement(n=24, m=m, Id=Id, Ip=Ip)

    bearing0 = BearingElement(
        n=4, kxx=4.40e5, kyy=4.6114e5, cxx=27.4, cyy=2.505, kzz=0, czz=0
    )
    bearing1 = BearingElement(
        n=31, kxx=9.50e5, kyy=1.09e8, cxx=50.4, cyy=100.4553, kzz=0, czz=0
    )

    return Rotor(shaft_elem, [disk0, disk1], [bearing0, bearing1])<|MERGE_RESOLUTION|>--- conflicted
+++ resolved
@@ -58,13 +58,10 @@
     newmark,
     remove_dofs,
 )
-<<<<<<< HEAD
 from ross.seals.labyrinth_seal import LabyrinthSeal
 from ross.seals.holepattern_seal import HolePatternSeal
 from ross.bearings.cylindrical import THDCylindrical
 
-=======
->>>>>>> 795715e0
 
 __all__ = [
     "Rotor",
