--- conflicted
+++ resolved
@@ -326,11 +326,7 @@
         Examples
         --------
         >>> bearing = bearing_example()
-<<<<<<< HEAD
-        >>> bearing.save()
-=======
         >>> bearing.save(Path(os.getcwd()))
->>>>>>> 1f6d1eda
         """
         data = self.get_data(Path(file_name)/'BearingElement.toml')
 
